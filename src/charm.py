#!/usr/bin/env python3
"""Charm code for `mongos` daemon."""

# Copyright 2024 Canonical Ltd.
# See LICENSE file for licensing details.
from ops.main import main
import json

from exceptions import MissingSecretError
from ops.pebble import PathError, ProtocolError, Layer
from typing import Set, Optional, Dict
from charms.mongodb.v0.config_server_interface import ClusterRequirer


from charms.mongos.v0.set_status import MongosStatusHandler
from charms.mongodb.v0.mongodb_tls import MongoDBTLS
from charms.mongodb.v0.mongodb_secrets import SecretCache
from charms.mongodb.v0.mongodb_secrets import generate_secret_label
<<<<<<< HEAD
from charms.mongodb.v1.mongos import MongosConfiguration, MongosConnection
=======
from charms.mongodb.v1.mongos import MongoConfiguration, MongoConnection
from charms.mongodb.v1.users import (
    MongoDBUser,
)
>>>>>>> 27e1f345

from charms.mongodb.v1.helpers import get_mongos_args

from config import Config

import ops
from ops.model import (
    BlockedStatus,
    WaitingStatus,
    Container,
    Relation,
    ActiveStatus,
    Unit,
)
from ops.charm import StartEvent, RelationDepartedEvent

import logging


logger = logging.getLogger(__name__)

APP_SCOPE = Config.Relations.APP_SCOPE
UNIT_SCOPE = Config.Relations.UNIT_SCOPE
ROOT_USER_GID = 0
MONGO_USER = "snap_daemon"
ENV_VAR_PATH = "/etc/environment"
MONGOS_VAR = "MONGOS_ARGS"
CONFIG_ARG = "--configdb"
USER_ROLES_TAG = "extra-user-roles"
DATABASE_TAG = "database"
EXTERNAL_CONNECTIVITY_TAG = "external-connectivity"


class MissingConfigServerError(Exception):
    """Raised when mongos expects to be connected to a config-server but is not."""


class ExtraDataDirError(Exception):
    """Raised when there is unexpected data in the data directory."""


class MongosCharm(ops.CharmBase):
    """Charm the service."""

    def __init__(self, *args):
        super().__init__(*args)
        self.framework.observe(
            self.on.mongos_pebble_ready, self._on_mongos_pebble_ready
        )
        self.framework.observe(self.on.start, self._on_start)
        self.framework.observe(self.on.update_status, self._on_update_status)
        self.tls = MongoDBTLS(self, Config.Relations.PEERS, substrate=Config.SUBSTRATE)

        self.role = Config.Role.MONGOS
        self.secrets = SecretCache(self)
        self.status = MongosStatusHandler(self)
        self.cluster = ClusterRequirer(self, substrate=Config.SUBSTRATE)

    # BEGIN: hook functions
    def _on_mongos_pebble_ready(self, event) -> None:
        """Configure MongoDB pebble layer specification."""
        if not self.is_integrated_to_config_server():
            logger.info(
                "mongos service not starting. Cannot start until application is integrated to a config-server."
            )
            return

        # Get a reference the container attribute
        container = self.unit.get_container(Config.CONTAINER_NAME)
        if not container.can_connect():
            logger.debug("mongos container is not ready yet.")
            event.defer()
            return

        try:
            # mongos needs keyFile and TLS certificates on filesystem
            self._push_keyfile_to_workload(container)
            self._pull_licenses(container)
            self._set_data_dir_permissions(container)

        except (PathError, ProtocolError, MissingSecretError) as e:
            logger.error("Cannot initialize workload: %r", e)
            event.defer()
            return

        # Add initial Pebble config layer using the Pebble API
        container.add_layer(Config.CONTAINER_NAME, self._mongos_layer, combine=True)

        # Restart changed services and start startup-enabled services.
        container.replan()

    def _on_start(self, event: StartEvent) -> None:
        """Handle the start event."""
        # start hooks are fired before relation hooks and `mongos` requires a config-server in
        # order to start. Wait to receive config-server info from the relation event before
        # starting `mongos` daemon
        self.status.set_and_share_status(
            BlockedStatus("Missing relation to config-server.")
        )

    def _on_update_status(self, _):
        """Handle the update status event"""
        if self.unit.status == Config.Status.UNHEALTHY_UPGRADE:
            return

        if not self.is_integrated_to_config_server():
            logger.info(
                "Missing integration to config-server. mongos cannot run unless connected to config-server."
            )
            self.status.set_and_share_status(
                BlockedStatus("Missing relation to config-server.")
            )
            return

        if tls_statuses := self.cluster.get_tls_statuses():
            self.status.set_and_share_status(tls_statuses)
            return

        # restart on high loaded databases can be very slow (e.g. up to 10-20 minutes).
        if not self.cluster.is_mongos_running():
            logger.info("mongos has not started yet")
            self.status.set_and_share_status(
                WaitingStatus("Waiting for mongos to start.")
            )
            return

        self.status.set_and_share_status(ActiveStatus())

    # END: hook functions

    # BEGIN: helper functions
    def get_keyfile_contents(self) -> str | None:
        """Retrieves the contents of the keyfile on host machine."""
        # wait for keyFile to be created by leader unit
        if not self.get_secret(APP_SCOPE, Config.Secrets.SECRET_KEYFILE_NAME):
            logger.debug("waiting to receive keyfile contents from config-server.")

        try:
            container = self.unit.get_container(Config.CONTAINER_NAME)
            key = container.pull(f"{Config.MONGOD_CONF_DIR}/{Config.TLS.KEY_FILE_NAME}")
            return key.read()
        except PathError:
            logger.info("no keyfile present")
            return None

    def is_integrated_to_config_server(self) -> bool:
        """Returns True if the mongos application is integrated to a config-server."""
        return (
            self.model.get_relation(Config.Relations.CLUSTER_RELATIONS_NAME) is not None
        )

<<<<<<< HEAD
=======
    def _get_mongos_config_for_user(
        self, user: MongoDBUser, hosts: Set[str]
    ) -> MongoConfiguration:
        return MongoConfiguration(
            database=user.get_database_name(),
            username=user.get_username(),
            password=self.get_secret(APP_SCOPE, user.get_password_key_name()),
            hosts=hosts,
            port=Config.MONGOS_PORT,
            roles=user.get_roles(),
            tls_external=None,  # Future PR will support TLS
            tls_internal=None,  # Future PR will support TLS
        )

>>>>>>> 27e1f345
    def get_secret(self, scope: str, key: str) -> Optional[str]:
        """Get secret from the secret storage."""
        label = generate_secret_label(self, scope)
        if not (secret := self.secrets.get(label)):
            return

        value = secret.get_content().get(key)
        if value != Config.Secrets.SECRET_DELETED_LABEL:
            return value

    def set_secret(self, scope: str, key: str, value: Optional[str]) -> Optional[str]:
        """Set secret in the secret storage.

        Juju versions > 3.0 use `juju secrets`, this function first checks
          which secret store is being used before setting the secret.
        """
        if not value:
            return self.remove_secret(scope, key)

        label = generate_secret_label(self, scope)
        secret = self.secrets.get(label)
        if not secret:
            self.secrets.add(label, {key: value}, scope)
        else:
            content = secret.get_content()
            content.update({key: value})
            secret.set_content(content)
        return label

    def remove_secret(self, scope, key) -> None:
        """Removing a secret."""
        label = generate_secret_label(self, scope)
        secret = self.secrets.get(label)

        if not secret:
            return

        content = secret.get_content()

        if not content.get(key) or content[key] == Config.Secrets.SECRET_DELETED_LABEL:
            logger.error(
                f"Non-existing secret {scope}:{key} was attempted to be removed."
            )
            return

        content[key] = Config.Secrets.SECRET_DELETED_LABEL
        secret.set_content(content)

    def stop_mongos_service(self):
        """Stop mongos service."""
        container = self.unit.get_container(Config.CONTAINER_NAME)
        container.stop(Config.SERVICE_NAME)

    def restart_charm_services(self):
        """Restart mongos service."""
        container = self.unit.get_container(Config.CONTAINER_NAME)
        container.stop(Config.SERVICE_NAME)

        container.add_layer(Config.CONTAINER_NAME, self._mongos_layer, combine=True)
        container.replan()

    def set_database(self, database: str) -> None:
        """Updates the database requested for the mongos user."""
        self.app_peer_data[DATABASE_TAG] = database

        if len(self.model.relations[Config.Relations.CLUSTER_RELATIONS_NAME]) == 0:
            return

        # a mongos shard can only be related to one config server
        config_server_rel = self.model.relations[
            Config.Relations.CLUSTER_RELATIONS_NAME
        ][0]
        self.cluster.database_requires.update_relation_data(
            config_server_rel.id, {DATABASE_TAG: database}
        )

    def check_relation_broken_or_scale_down(self, event: RelationDepartedEvent) -> None:
        """Checks relation departed event is the result of removed relation or scale down.

        Relation departed and relation broken events occur during scaling down or during relation
        removal, only relation departed events have access to metadata to determine which case.
        """
        if self.set_scaling_down(event):
            logger.info(
                "Scaling down the application, no need to process removed relation in broken hook."
            )

    def is_scaling_down(self, rel_id: int) -> bool:
        """Returns True if the application is scaling down."""
        rel_departed_key = self._generate_relation_departed_key(rel_id)
        return json.loads(self.unit_peer_data[rel_departed_key])

    def has_departed_run(self, rel_id: int) -> bool:
        """Returns True if the relation departed event has run."""
        rel_departed_key = self._generate_relation_departed_key(rel_id)
        return rel_departed_key in self.unit_peer_data

    def set_scaling_down(self, event: RelationDepartedEvent) -> bool:
        """Sets whether or not the current unit is scaling down."""
        # check if relation departed is due to current unit being removed. (i.e. scaling down the
        # application.)
        rel_departed_key = self._generate_relation_departed_key(event.relation.id)
        scaling_down = event.departing_unit == self.unit
        self.unit_peer_data[rel_departed_key] = json.dumps(scaling_down)
        return scaling_down

    def proceed_on_broken_event(self, event) -> bool:
        """Returns True if relation broken event should be acted on.."""
        # Only relation_deparated events can check if scaling down
        departed_relation_id = event.relation.id
        if not self.has_departed_run(departed_relation_id):
            logger.info(
                "Deferring, must wait for relation departed hook to decide if relation should be removed."
            )
            event.defer()
            return False

        # check if were scaling down and add a log message
        if self.is_scaling_down(departed_relation_id):
            logger.info(
                "Relation broken event occurring due to scale down, do not proceed to remove users."
            )
            return False

        return True

    def get_mongos_host(self) -> str:
        """Returns the host for mongos as a str.

        The host for mongos can be either the Unix Domain Socket or an IP address depending on how
        the client wishes to connect to mongos (inside Juju or outside).
        """
        return self.unit_host(self.unit)

    def get_mongos_hosts(self) -> Set:
        """Returns the host for mongos as a str.

        The host for mongos can be either the Unix Domain Socket or an IP address depending on how
        the client wishes to connect to mongos (inside Juju or outside).
        """
        hosts = {self.unit_host(self.unit)}
        for unit in self.peers_units:
            hosts.add(self.unit_host(unit))

        return hosts

    @staticmethod
    def _generate_relation_departed_key(rel_id: int) -> str:
        """Generates the relation departed key for a specified relation id."""
        return f"relation_{rel_id}_departed"

    def open_mongos_port(self) -> None:
        """Opens the mongos port for TCP connections."""
        self.unit.open_port("tcp", Config.MONGOS_PORT)

    def is_role(self, role_name: str) -> bool:
        """Checks if application is running in provided role."""
        return self.role == role_name

    def is_db_service_ready(self) -> bool:
        """Returns True if the underlying database service is ready."""
        with MongoConnection(self.mongos_config) as mongos:
            return mongos.is_ready

    def _push_keyfile_to_workload(self, container: Container) -> None:
        """Upload the keyFile to a workload container."""
        keyfile = self.get_secret(APP_SCOPE, Config.Secrets.SECRET_KEYFILE_NAME)
        if not keyfile:
            raise MissingSecretError(f"No secret defined for {APP_SCOPE}, keyfile")
        else:
            self.push_file_to_unit(
                container=container,
                parent_dir=Config.MONGOD_CONF_DIR,
                file_name=Config.TLS.KEY_FILE_NAME,
                file_contents=keyfile,
            )

    def push_tls_certificate_to_workload(self) -> None:
        """Uploads certificate to the workload container."""
        container = self.unit.get_container(Config.CONTAINER_NAME)

        # Handling of external CA and PEM files
        external_ca, external_pem = self.tls.get_tls_files(internal=False)

        if external_ca is not None:
            logger.debug("Uploading external ca to workload container")
            self.push_file_to_unit(
                container=container,
                parent_dir=Config.MONGOD_CONF_DIR,
                file_name=Config.TLS.EXT_CA_FILE,
                file_contents=external_ca,
            )
        if external_pem is not None:
            logger.debug("Uploading external pem to workload container")
            self.push_file_to_unit(
                container=container,
                parent_dir=Config.MONGOD_CONF_DIR,
                file_name=Config.TLS.EXT_PEM_FILE,
                file_contents=external_pem,
            )

        # Handling of external CA and PEM files
        internal_ca, internal_pem = self.tls.get_tls_files(internal=True)

        if internal_ca is not None:
            logger.debug("Uploading internal ca to workload container")
            self.push_file_to_unit(
                container=container,
                parent_dir=Config.MONGOD_CONF_DIR,
                file_name=Config.TLS.INT_CA_FILE,
                file_contents=internal_ca,
            )
        if internal_pem is not None:
            logger.debug("Uploading internal pem to workload container")
            self.push_file_to_unit(
                container=container,
                parent_dir=Config.MONGOD_CONF_DIR,
                file_name=Config.TLS.INT_PEM_FILE,
                file_contents=internal_pem,
            )

    @staticmethod
    def _pull_licenses(container: Container) -> None:
        """Pull licences from workload."""
        licenses = [
            "snap",
            "rock",
            "percona-server",
        ]

        for license_name in licenses:
            try:
                license_file = container.pull(
                    path=Config.get_license_path(license_name)
                )
                f = open(f"LICENSE_{license_name}", "x")
                f.write(str(license_file.read()))
                f.close()
            except FileExistsError:
                pass

    @staticmethod
    def _set_data_dir_permissions(container: Container) -> None:
        """Ensure the data directory for mongodb is writable for the "mongodb" user.

        Until the ability to set fsGroup and fsGroupChangePolicy via Pod securityContext
        is available, we fix permissions incorrectly with chown.
        """
        for path in [Config.DATA_DIR]:
            paths = container.list_files(path, itself=True)
            if not len(paths) == 1:
                raise ExtraDataDirError(
                    "list_files doesn't return only the directory itself"
                )
            logger.debug(f"Data directory ownership: {paths[0].user}:{paths[0].group}")
            if paths[0].user != Config.UNIX_USER or paths[0].group != Config.UNIX_GROUP:
                container.exec(
                    f"chown {Config.UNIX_USER}:{Config.UNIX_GROUP} -R {path}".split()
                )

    def push_file_to_unit(
        self,
        parent_dir: str,
        file_name: str,
        file_contents: str,
        container: Container = None,
    ) -> None:
        """Push the file on the container, with the right permissions."""
        container = container or self.unit.get_container(Config.CONTAINER_NAME)
        container.push(
            f"{parent_dir}/{file_name}",
            file_contents,
            make_dirs=True,
            permissions=0o400,
            user=Config.UNIX_USER,
            group=Config.UNIX_GROUP,
        )

    def delete_tls_certificate_from_workload(self) -> None:
        """Deletes certificate from the workload container."""
        logger.info("Deleting TLS certificate from workload container")
        container = self.unit.get_container(Config.CONTAINER_NAME)
        for file in [
            Config.TLS.EXT_CA_FILE,
            Config.TLS.EXT_PEM_FILE,
            Config.TLS.INT_CA_FILE,
            Config.TLS.INT_PEM_FILE,
        ]:
            try:
                container.remove_path(f"{Config.MONGOD_CONF_DIR}/{file}")
            except PathError as err:
                logger.debug("Path unavailable: %s (%s)", file, str(err))

    def unit_host(self, unit: Unit) -> str:
        """Create a DNS name for a MongoDB unit.

        Args:
            unit_name: the juju unit name, e.g. "mongodb/1".

        Returns:
            A string representing the hostname of the MongoDB unit.
        """
        unit_id = unit.name.split("/")[1]
        return f"{self.app.name}-{unit_id}.{self.app.name}-endpoints"

    def get_config_server_name(self) -> Optional[str]:
        """Returns the name of the Juju Application that mongos is using as a config server."""
        return self.cluster.get_config_server_name()

    def has_config_server(self) -> bool:
        """Returns True is the mongos router is integrated to a config-server."""
        return self.cluster.get_config_server_name() is not None

    # END: helper functions

    # BEGIN: properties
    @property
    def peers_units(self) -> list[Unit]:
        """Get peers units in a safe way."""
        if not self._peers:
            return []
        else:
            return self._peers.units

    @property
    def _mongos_layer(self) -> Layer:
        """Returns a Pebble configuration layer for mongos."""
        if not (get_config_server_uri := self.cluster.get_config_server_uri()):
            logger.error("cannot start mongos without a config_server_db")
            raise MissingConfigServerError()

        layer_config = {
            "summary": "mongos layer",
            "description": "Pebble config layer for mongos router",
            "services": {
                "mongos": {
                    "override": "replace",
                    "summary": "mongos",
                    "command": "mongos "
                    + get_mongos_args(
                        self.mongos_config,
                        snap_install=False,
                        config_server_db=get_config_server_uri,
                    ),
                    "startup": "enabled",
                    "user": Config.UNIX_USER,
                    "group": Config.UNIX_GROUP,
                }
            },
        }
        return Layer(layer_config)  # type: ignore

    @property
    def mongos_initialised(self) -> bool:
        """Check if mongos is initialised."""
        return "mongos_initialised" in self.app_peer_data

    @mongos_initialised.setter
    def mongos_initialised(self, value: bool):
        """Set the mongos_initialised flag."""
        if value:
            self.app_peer_data["mongos_initialised"] = str(value)
        elif "mongos_initialised" in self.app_peer_data:
            del self.app_peer_data["mongos_initialised"]

    @property
    def _unit_ip(self) -> str:
        """Returns the ip address of the unit."""
        return str(self.model.get_binding(Config.Relations.PEERS).network.bind_address)

    @property
    def is_external_client(self) -> Optional[str]:
        """Returns the connectivity mode which mongos should use.

        Note that for K8s routers this should always default to True. However we still include
        this function so that we can have parity on properties with the K8s and VM routers.
        """
        return True

    @property
    def database(self) -> Optional[str]:
        """Returns a database to be used by mongos admin user.

        TODO: Future PR. There should be a separate function with a mapping of databases for the
        associated clients.
        """
        return f"{self.app.name}_{self.model.name}"

    @property
    def extra_user_roles(self) -> Set[str]:
        """Returns the user roles of the mongos charm.

        TODO: Future PR. There should be a separate function with a mapping of roles for the
        associated clients.
        """
        return Config.USER_ROLE_CREATE_USERS

    @property
    def mongos_config(self) -> MongoConfiguration:
        """Generates a MongoDBConfiguration object for mongos in the deployment of MongoDB."""
        hosts = self.get_mongos_hosts()
        external_ca, _ = self.tls.get_tls_files(internal=False)
        internal_ca, _ = self.tls.get_tls_files(internal=True)

        return MongoConfiguration(
            database=self.database,
            username=self.get_secret(APP_SCOPE, Config.Secrets.USERNAME),
            password=self.get_secret(APP_SCOPE, Config.Secrets.PASSWORD),
            hosts=hosts,
            # unlike the vm mongos charm, the K8s charm does not communicate with the unix socket
            port=Config.MONGOS_PORT,
            roles=self.extra_user_roles,
            tls_external=external_ca is not None,
            tls_internal=internal_ca is not None,
        )

    @property
    def _peers(self) -> Relation | None:
        """Fetch the peer relation.

        Returns:
             An `ops.model.Relation` object representing the peer relation.
        """
        return self.model.get_relation(Config.Relations.PEERS)

    @property
    def unit_peer_data(self) -> Dict:
        """Peer relation data object."""
        if not self._peers:
            return {}

        return self._peers.data[self.unit]

    @property
    def app_peer_data(self) -> Dict:
        """Peer relation data object."""
        if not self._peers:
            return {}

        return self._peers.data[self.app]

    @property
    def upgrade_in_progress(self) -> bool:
        """Returns true if an upgrade is currently in progress.

        TODO implement this function once upgrades are supported.
        """
        return False

    @property
    def config_server_db(self) -> str:
        """Fetch current the config server database that this unit is connected to."""
        if not (
            config_server_relation := self.model.get_relation(
                Config.Relations.CLUSTER_RELATIONS_NAME
            )
        ):
            return ""

        return config_server_relation.app.name

    # END: properties


if __name__ == "__main__":
    main(MongosCharm)<|MERGE_RESOLUTION|>--- conflicted
+++ resolved
@@ -16,14 +16,8 @@
 from charms.mongodb.v0.mongodb_tls import MongoDBTLS
 from charms.mongodb.v0.mongodb_secrets import SecretCache
 from charms.mongodb.v0.mongodb_secrets import generate_secret_label
-<<<<<<< HEAD
-from charms.mongodb.v1.mongos import MongosConfiguration, MongosConnection
-=======
 from charms.mongodb.v1.mongos import MongoConfiguration, MongoConnection
-from charms.mongodb.v1.users import (
-    MongoDBUser,
-)
->>>>>>> 27e1f345
+
 
 from charms.mongodb.v1.helpers import get_mongos_args
 
@@ -175,23 +169,6 @@
             self.model.get_relation(Config.Relations.CLUSTER_RELATIONS_NAME) is not None
         )
 
-<<<<<<< HEAD
-=======
-    def _get_mongos_config_for_user(
-        self, user: MongoDBUser, hosts: Set[str]
-    ) -> MongoConfiguration:
-        return MongoConfiguration(
-            database=user.get_database_name(),
-            username=user.get_username(),
-            password=self.get_secret(APP_SCOPE, user.get_password_key_name()),
-            hosts=hosts,
-            port=Config.MONGOS_PORT,
-            roles=user.get_roles(),
-            tls_external=None,  # Future PR will support TLS
-            tls_internal=None,  # Future PR will support TLS
-        )
-
->>>>>>> 27e1f345
     def get_secret(self, scope: str, key: str) -> Optional[str]:
         """Get secret from the secret storage."""
         label = generate_secret_label(self, scope)
