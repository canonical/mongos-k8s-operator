#!/usr/bin/env python3
"""Charm code for `mongos` daemon."""

# Copyright 2024 Canonical Ltd.
# See LICENSE file for licensing details.
from ops.main import main
import json
from exceptions import MissingSecretError

from ops.pebble import PathError, ProtocolError, Layer
<<<<<<< HEAD
from node_port import NodePortManager

from typing import Set, Optional, Dict
=======
>>>>>>> 04475f9e
from charms.mongodb.v0.config_server_interface import ClusterRequirer


from pymongo.errors import PyMongoError
from typing import Set, Optional, Dict

from charms.mongodb.v0.mongo import MongoConfiguration, MongoConnection
from charms.mongos.v0.set_status import MongosStatusHandler
from charms.mongodb.v1.mongodb_provider import MongoDBProvider
from charms.mongodb.v0.mongodb_tls import MongoDBTLS
from charms.mongodb.v0.mongodb_secrets import SecretCache
from charms.mongodb.v0.mongodb_secrets import generate_secret_label
from charms.mongodb.v1.helpers import get_mongos_args

from config import Config

import ops
from ops.model import (
    BlockedStatus,
    WaitingStatus,
    Container,
    Relation,
    ActiveStatus,
    Unit,
)
from ops.charm import StartEvent, RelationDepartedEvent, ConfigChangedEvent

import logging


logger = logging.getLogger(__name__)

APP_SCOPE = Config.Relations.APP_SCOPE
UNIT_SCOPE = Config.Relations.UNIT_SCOPE
ROOT_USER_GID = 0
MONGO_USER = "snap_daemon"
ENV_VAR_PATH = "/etc/environment"
MONGOS_VAR = "MONGOS_ARGS"
CONFIG_ARG = "--configdb"
USER_ROLES_TAG = "extra-user-roles"
DATABASE_TAG = "database"
EXTERNAL_CONNECTIVITY_TAG = "external-connectivity"


class MissingConfigServerError(Exception):
    """Raised when mongos expects to be connected to a config-server but is not."""


class ExtraDataDirError(Exception):
    """Raised when there is unexpected data in the data directory."""


class MongosCharm(ops.CharmBase):
    """Charm the service."""

    def __init__(self, *args):
        super().__init__(*args)
        self.role = Config.Role.MONGOS
        self.secrets = SecretCache(self)
        self.status = MongosStatusHandler(self)
        self.node_port_manager = NodePortManager(self)

        # lifecycle events
        self.framework.observe(self.on.config_changed, self._on_config_changed)
        self.framework.observe(
            self.on.mongos_pebble_ready, self._on_mongos_pebble_ready
        )
        self.framework.observe(self.on.start, self._on_start)
        self.framework.observe(self.on.update_status, self._on_update_status)

        # relations
        self.tls = MongoDBTLS(self, Config.Relations.PEERS, substrate=Config.SUBSTRATE)
        self.cluster = ClusterRequirer(self, substrate=Config.SUBSTRATE)

        self.client_relations = MongoDBProvider(
            self,
            substrate=Config.SUBSTRATE,
            relation_name=Config.Relations.CLIENT_RELATIONS_NAME,
        )

    # BEGIN: hook functions
    def _on_config_changed(self, event: ConfigChangedEvent) -> None:
        """Listen to changes in the application configuration."""
        previous_config = self.expose_external
        external_config = self.model.config["expose-external"]
        if external_config not in Config.ExternalConnections.VALID_EXTERNAL_CONFIG:
            logger.error(
                "External configuration: %s for expose-external is not valid, should be one of: %s",
                external_config,
                Config.ExternalConnections.VALID_EXTERNAL_CONFIG,
            )
            self.status.set_and_share_status(Config.Status.INVALID_EXTERNAL_CONFIG)
            return

        self.expose_external = external_config
        if external_config == Config.ExternalConnections.EXTERNAL_NODEPORT:
            # every unit attempts to create a nodeport service - if exists, will silently continue
            self.node_port_manager.apply_service(
                service=self.node_port_manager.build_node_port_services(
                    port=Config.MONGOS_PORT
                )
            )

        if (
            external_config == Config.ExternalConnections.NONE
            and previous_config == Config.ExternalConnections.EXTERNAL_NODEPORT
        ):
            # TODO DPE-5268 - support revoking external access
            pass

        # TODO DPE-5235 support updating data-integrator clients to have/not have public IP
        # depending on the result of the configuration

    def _on_mongos_pebble_ready(self, event) -> None:
        """Configure MongoDB pebble layer specification."""
        if not self.is_integrated_to_config_server():
            logger.info(
                "mongos service not starting. Cannot start until application is integrated to a config-server."
            )
            return

        # Get a reference the container attribute
        container = self.unit.get_container(Config.CONTAINER_NAME)
        if not container.can_connect():
            logger.debug("mongos container is not ready yet.")
            event.defer()
            return

        try:
            # mongos needs keyFile and TLS certificates on filesystem
            self._push_keyfile_to_workload(container)
            self._pull_licenses(container)
            self._set_data_dir_permissions(container)

        except (PathError, ProtocolError, MissingSecretError) as e:
            logger.error("Cannot initialize workload: %r", e)
            event.defer()
            return

        # Add initial Pebble config layer using the Pebble API
        container.add_layer(Config.CONTAINER_NAME, self._mongos_layer, combine=True)

        # Restart changed services and start startup-enabled services.
        container.replan()

    def _on_start(self, event: StartEvent) -> None:
        """Handle the start event."""
        # start hooks are fired before relation hooks and `mongos` requires a config-server in
        # order to start. Wait to receive config-server info from the relation event before
        # starting `mongos` daemon
        if not self.is_integrated_to_config_server():
            logger.info(
                "Missing integration to config-server. mongos cannot run start sequence unless connected to config-server."
            )
            self.status.set_and_share_status(
                BlockedStatus("Missing relation to config-server.")
            )
            event.defer()
            return

        if not self.cluster.is_mongos_running():
            logger.debug("mongos service is not ready yet.")
            event.defer()
            return

        self.db_initialised = True

        try:
            self.client_relations.oversee_users(None, None)
        except PyMongoError as e:
            logger.error(
                "Failed to create mongos client users, due to %r. Will defer and try again",
                e,
            )
            event.defer()

    def _on_update_status(self, _):
        """Handle the update status event"""
        if (
            self.model.config["expose-external"]
            not in Config.ExternalConnections.VALID_EXTERNAL_CONFIG
        ):
            logger.error(
                "External configuration: %s for expose-external is not valid, should be one of: %s",
                self.expose_external,
                Config.ExternalConnections.VALID_EXTERNAL_CONFIG,
            )
            self.unit.status = Config.Status.INVALID_EXTERNAL_CONFIG

        if self.unit.status == Config.Status.UNHEALTHY_UPGRADE:
            return

        if not self.is_integrated_to_config_server():
            logger.info(
                "Missing integration to config-server. mongos cannot run unless connected to config-server."
            )
            self.status.set_and_share_status(
                BlockedStatus("Missing relation to config-server.")
            )
            return

        if tls_statuses := self.cluster.get_tls_statuses():
            self.status.set_and_share_status(tls_statuses)
            return

        # restart on high loaded databases can be very slow (e.g. up to 10-20 minutes).
        if not self.cluster.is_mongos_running():
            logger.info("mongos has not started yet")
            self.status.set_and_share_status(
                WaitingStatus("Waiting for mongos to start.")
            )
            return

        self.status.set_and_share_status(ActiveStatus())

    # END: hook functions

    # BEGIN: helper functions
    def get_keyfile_contents(self) -> str | None:
        """Retrieves the contents of the keyfile on host machine."""
        # wait for keyFile to be created by leader unit
        if not self.get_secret(APP_SCOPE, Config.Secrets.SECRET_KEYFILE_NAME):
            logger.debug("waiting to receive keyfile contents from config-server.")

        try:
            container = self.unit.get_container(Config.CONTAINER_NAME)
            key = container.pull(f"{Config.MONGOD_CONF_DIR}/{Config.TLS.KEY_FILE_NAME}")
            return key.read()
        except PathError:
            logger.info("no keyfile present")
            return None

    def is_integrated_to_config_server(self) -> bool:
        """Returns True if the mongos application is integrated to a config-server."""
        return (
            self.model.get_relation(Config.Relations.CLUSTER_RELATIONS_NAME) is not None
        )

    def get_secret(self, scope: str, key: str) -> Optional[str]:
        """Get secret from the secret storage."""
        label = generate_secret_label(self, scope)
        if not (secret := self.secrets.get(label)):
            return

        value = secret.get_content().get(key)
        if value != Config.Secrets.SECRET_DELETED_LABEL:
            return value

    def set_secret(self, scope: str, key: str, value: Optional[str]) -> Optional[str]:
        """Set secret in the secret storage.

        Juju versions > 3.0 use `juju secrets`, this function first checks
          which secret store is being used before setting the secret.
        """
        if not value:
            return self.remove_secret(scope, key)

        label = generate_secret_label(self, scope)
        secret = self.secrets.get(label)
        if not secret:
            self.secrets.add(label, {key: value}, scope)
        else:
            content = secret.get_content()
            content.update({key: value})
            secret.set_content(content)
        return label

    def remove_secret(self, scope, key) -> None:
        """Removing a secret."""
        label = generate_secret_label(self, scope)
        secret = self.secrets.get(label)

        if not secret:
            return

        content = secret.get_content()

        if not content.get(key) or content[key] == Config.Secrets.SECRET_DELETED_LABEL:
            logger.error(
                f"Non-existing secret {scope}:{key} was attempted to be removed."
            )
            return

        content[key] = Config.Secrets.SECRET_DELETED_LABEL
        secret.set_content(content)

    def stop_mongos_service(self):
        """Stop mongos service."""
        container = self.unit.get_container(Config.CONTAINER_NAME)
        container.stop(Config.SERVICE_NAME)

    def restart_charm_services(self):
        """Restart mongos service."""
        container = self.unit.get_container(Config.CONTAINER_NAME)
        container.stop(Config.SERVICE_NAME)

        container.add_layer(Config.CONTAINER_NAME, self._mongos_layer, combine=True)
        container.replan()

    def set_database(self, database: str) -> None:
        """Updates the database requested for the mongos user."""
        self.app_peer_data[DATABASE_TAG] = database

        if len(self.model.relations[Config.Relations.CLUSTER_RELATIONS_NAME]) == 0:
            return

        # a mongos shard can only be related to one config server
        config_server_rel = self.model.relations[
            Config.Relations.CLUSTER_RELATIONS_NAME
        ][0]
        self.cluster.database_requires.update_relation_data(
            config_server_rel.id, {DATABASE_TAG: database}
        )

    def check_relation_broken_or_scale_down(self, event: RelationDepartedEvent) -> None:
        """Checks relation departed event is the result of removed relation or scale down.

        Relation departed and relation broken events occur during scaling down or during relation
        removal, only relation departed events have access to metadata to determine which case.
        """
        if self.set_scaling_down(event):
            logger.info(
                "Scaling down the application, no need to process removed relation in broken hook."
            )

    def is_scaling_down(self, rel_id: int) -> bool:
        """Returns True if the application is scaling down."""
        rel_departed_key = self._generate_relation_departed_key(rel_id)
        return json.loads(self.unit_peer_data[rel_departed_key])

    def has_departed_run(self, rel_id: int) -> bool:
        """Returns True if the relation departed event has run."""
        rel_departed_key = self._generate_relation_departed_key(rel_id)
        return rel_departed_key in self.unit_peer_data

    def set_scaling_down(self, event: RelationDepartedEvent) -> bool:
        """Sets whether or not the current unit is scaling down."""
        # check if relation departed is due to current unit being removed. (i.e. scaling down the
        # application.)
        rel_departed_key = self._generate_relation_departed_key(event.relation.id)
        scaling_down = event.departing_unit == self.unit
        self.unit_peer_data[rel_departed_key] = json.dumps(scaling_down)
        return scaling_down

    def proceed_on_broken_event(self, event) -> bool:
        """Returns True if relation broken event should be acted on.."""
        # Only relation_deparated events can check if scaling down
        departed_relation_id = event.relation.id
        if not self.has_departed_run(departed_relation_id):
            logger.info(
                "Deferring, must wait for relation departed hook to decide if relation should be removed."
            )
            event.defer()
            return False

        # check if were scaling down and add a log message
        if self.is_scaling_down(departed_relation_id):
            logger.info(
                "Relation broken event occurring due to scale down, do not proceed to remove users."
            )
            return False

        return True

    def get_mongos_host(self) -> str:
        """Returns the host for mongos as a str.

        The host for mongos can be either the Unix Domain Socket or an IP address depending on how
        the client wishes to connect to mongos (inside Juju or outside).
        """
        return self.unit_host(self.unit)

    def get_mongos_hosts(self) -> Set:
        """Returns the host for mongos as a str.

        The host for mongos can be either the Unix Domain Socket or an IP address depending on how
        the client wishes to connect to mongos (inside Juju or outside).
        """
        hosts = {self.unit_host(self.unit)}
        for unit in self.peers_units:
            hosts.add(self.unit_host(unit))

        return hosts

    @staticmethod
    def _generate_relation_departed_key(rel_id: int) -> str:
        """Generates the relation departed key for a specified relation id."""
        return f"relation_{rel_id}_departed"

    def open_mongos_port(self) -> None:
        """Opens the mongos port for TCP connections."""
        self.unit.open_port("tcp", Config.MONGOS_PORT)

    def is_role(self, role_name: str) -> bool:
        """Checks if application is running in provided role."""
        return self.role == role_name

    def is_db_service_ready(self) -> bool:
        """Returns True if the underlying database service is ready."""
        with MongoConnection(self.mongos_config) as mongos:
            return mongos.is_ready

    def _push_keyfile_to_workload(self, container: Container) -> None:
        """Upload the keyFile to a workload container."""
        keyfile = self.get_secret(APP_SCOPE, Config.Secrets.SECRET_KEYFILE_NAME)
        if not keyfile:
            raise MissingSecretError(f"No secret defined for {APP_SCOPE}, keyfile")
        else:
            self.push_file_to_unit(
                container=container,
                parent_dir=Config.MONGOD_CONF_DIR,
                file_name=Config.TLS.KEY_FILE_NAME,
                file_contents=keyfile,
            )

    def push_tls_certificate_to_workload(self) -> None:
        """Uploads certificate to the workload container."""
        container = self.unit.get_container(Config.CONTAINER_NAME)

        # Handling of external CA and PEM files
        external_ca, external_pem = self.tls.get_tls_files(internal=False)

        if external_ca is not None:
            logger.debug("Uploading external ca to workload container")
            self.push_file_to_unit(
                container=container,
                parent_dir=Config.MONGOD_CONF_DIR,
                file_name=Config.TLS.EXT_CA_FILE,
                file_contents=external_ca,
            )
        if external_pem is not None:
            logger.debug("Uploading external pem to workload container")
            self.push_file_to_unit(
                container=container,
                parent_dir=Config.MONGOD_CONF_DIR,
                file_name=Config.TLS.EXT_PEM_FILE,
                file_contents=external_pem,
            )

        # Handling of external CA and PEM files
        internal_ca, internal_pem = self.tls.get_tls_files(internal=True)

        if internal_ca is not None:
            logger.debug("Uploading internal ca to workload container")
            self.push_file_to_unit(
                container=container,
                parent_dir=Config.MONGOD_CONF_DIR,
                file_name=Config.TLS.INT_CA_FILE,
                file_contents=internal_ca,
            )
        if internal_pem is not None:
            logger.debug("Uploading internal pem to workload container")
            self.push_file_to_unit(
                container=container,
                parent_dir=Config.MONGOD_CONF_DIR,
                file_name=Config.TLS.INT_PEM_FILE,
                file_contents=internal_pem,
            )

    @staticmethod
    def _pull_licenses(container: Container) -> None:
        """Pull licences from workload."""
        licenses = [
            "snap",
            "rock",
            "percona-server",
        ]

        for license_name in licenses:
            try:
                license_file = container.pull(
                    path=Config.get_license_path(license_name)
                )
                f = open(f"LICENSE_{license_name}", "x")
                f.write(str(license_file.read()))
                f.close()
            except FileExistsError:
                pass

    @staticmethod
    def _set_data_dir_permissions(container: Container) -> None:
        """Ensure the data directory for mongodb is writable for the "mongodb" user.

        Until the ability to set fsGroup and fsGroupChangePolicy via Pod securityContext
        is available, we fix permissions incorrectly with chown.
        """
        for path in [Config.DATA_DIR]:
            paths = container.list_files(path, itself=True)
            if not len(paths) == 1:
                raise ExtraDataDirError(
                    "list_files doesn't return only the directory itself"
                )
            logger.debug(f"Data directory ownership: {paths[0].user}:{paths[0].group}")
            if paths[0].user != Config.UNIX_USER or paths[0].group != Config.UNIX_GROUP:
                container.exec(
                    f"chown {Config.UNIX_USER}:{Config.UNIX_GROUP} -R {path}".split()
                )

    def push_file_to_unit(
        self,
        parent_dir: str,
        file_name: str,
        file_contents: str,
        container: Container = None,
    ) -> None:
        """Push the file on the container, with the right permissions."""
        container = container or self.unit.get_container(Config.CONTAINER_NAME)
        container.push(
            f"{parent_dir}/{file_name}",
            file_contents,
            make_dirs=True,
            permissions=0o400,
            user=Config.UNIX_USER,
            group=Config.UNIX_GROUP,
        )

    def delete_tls_certificate_from_workload(self) -> None:
        """Deletes certificate from the workload container."""
        logger.info("Deleting TLS certificate from workload container")
        container = self.unit.get_container(Config.CONTAINER_NAME)
        for file in [
            Config.TLS.EXT_CA_FILE,
            Config.TLS.EXT_PEM_FILE,
            Config.TLS.INT_CA_FILE,
            Config.TLS.INT_PEM_FILE,
        ]:
            try:
                container.remove_path(f"{Config.MONGOD_CONF_DIR}/{file}")
            except PathError as err:
                logger.debug("Path unavailable: %s (%s)", file, str(err))

    def unit_host(self, unit: Unit) -> str:
        """Create a DNS name for a MongoDB unit.

        Args:
            unit_name: the juju unit name, e.g. "mongodb/1".

        Returns:
            A string representing the hostname of the MongoDB unit.
        """
        unit_id = unit.name.split("/")[1]
        return f"{self.app.name}-{unit_id}.{self.app.name}-endpoints"

    def get_config_server_name(self) -> Optional[str]:
        """Returns the name of the Juju Application that mongos is using as a config server."""
        return self.cluster.get_config_server_name()

    def has_config_server(self) -> bool:
        """Returns True is the mongos router is integrated to a config-server."""
        return self.cluster.get_config_server_name() is not None

    # END: helper functions

    # BEGIN: properties
    @property
<<<<<<< HEAD
    def expose_external(self) -> Optional[str]:
        """Returns mode of exposure for external connections."""
        if (
            self.app_peer_data.get("expose-external", Config.ExternalConnections.NONE)
            == Config.ExternalConnections.NONE
        ):
            return None

        return self.app_peer_data["expose-external"]

    @expose_external.setter
    def expose_external(self, expose_external: str) -> None:
=======
    def db_initialised(self) -> bool:
        """Check if mongos is initialised.

        Named `db_initialised` rather than `router_initialised` due to need for parity across DB
        charms.
        """
        return json.loads(self.app_peer_data.get("db_initialised", "false"))

    @db_initialised.setter
    def db_initialised(self, value):
>>>>>>> 04475f9e
        """Set the db_initialised flag."""
        if not self.unit.is_leader():
            return

<<<<<<< HEAD
        if expose_external not in Config.ExternalConnections.VALID_EXTERNAL_CONFIG:
            return

        self.app_peer_data["expose-external"] = expose_external
=======
        if isinstance(value, bool):
            self.app_peer_data["db_initialised"] = json.dumps(value)
        else:
            raise ValueError(
                f"'db_initialised' must be a boolean value. Proivded: {value} is of type {type(value)}"
            )
>>>>>>> 04475f9e

    @property
    def peers_units(self) -> list[Unit]:
        """Get peers units in a safe way."""
        if not self._peers:
            return []
        else:
            return self._peers.units

    @property
    def _mongos_layer(self) -> Layer:
        """Returns a Pebble configuration layer for mongos."""
        if not (get_config_server_uri := self.cluster.get_config_server_uri()):
            logger.error("cannot start mongos without a config_server_db")
            raise MissingConfigServerError()

        layer_config = {
            "summary": "mongos layer",
            "description": "Pebble config layer for mongos router",
            "services": {
                "mongos": {
                    "override": "replace",
                    "summary": "mongos",
                    "command": "mongos "
                    + get_mongos_args(
                        self.mongos_config,
                        snap_install=False,
                        config_server_db=get_config_server_uri,
                    ),
                    "startup": "enabled",
                    "user": Config.UNIX_USER,
                    "group": Config.UNIX_GROUP,
                }
            },
        }
        return Layer(layer_config)  # type: ignore

    @property
    def mongos_initialised(self) -> bool:
        """Check if mongos is initialised."""
        return "mongos_initialised" in self.app_peer_data

    @mongos_initialised.setter
    def mongos_initialised(self, value: bool):
        """Set the mongos_initialised flag."""
        if value:
            self.app_peer_data["mongos_initialised"] = str(value)
        elif "mongos_initialised" in self.app_peer_data:
            del self.app_peer_data["mongos_initialised"]

    @property
    def _unit_ip(self) -> str:
        """Returns the ip address of the unit."""
        return str(self.model.get_binding(Config.Relations.PEERS).network.bind_address)

    @property
    def is_external_client(self) -> bool:
        """Returns the connectivity mode which mongos should use.

        Note that for K8s routers this should always default to True. However we still include
        this function so that we can have parity on properties with the K8s and VM routers.
        """
        return self.expose_external == Config.ExternalConnections.EXTERNAL_NODEPORT

    @property
    def database(self) -> Optional[str]:
        """Returns a database to be used by mongos admin user.

        TODO: Future PR. There should be a separate function with a mapping of databases for the
        associated clients.
        """
        return f"{self.app.name}_{self.model.name}"

    @property
    def extra_user_roles(self) -> Set[str]:
        """Returns the user roles of the mongos charm.

        TODO: Future PR. There should be a separate function with a mapping of roles for the
        associated clients.
        """
        return Config.USER_ROLE_CREATE_USERS

    @property
    def mongo_config(self) -> MongoConfiguration:
        """Returns a MongoConfiguration object for shared libs with agnostic mongo commands."""
        return self.mongos_config

    @property
    def mongos_config(self) -> MongoConfiguration:
        """Generates a MongoDBConfiguration object for mongos in the deployment of MongoDB."""
        hosts = self.get_mongos_hosts()
        external_ca, _ = self.tls.get_tls_files(internal=False)
        internal_ca, _ = self.tls.get_tls_files(internal=True)

        return MongoConfiguration(
            database=self.database,
            username=self.get_secret(APP_SCOPE, Config.Secrets.USERNAME),
            password=self.get_secret(APP_SCOPE, Config.Secrets.PASSWORD),
            hosts=hosts,
            # unlike the vm mongos charm, the K8s charm does not communicate with the unix socket
            port=Config.MONGOS_PORT,
            roles=self.extra_user_roles,
            tls_external=external_ca is not None,
            tls_internal=internal_ca is not None,
        )

    @property
    def _peers(self) -> Relation | None:
        """Fetch the peer relation.

        Returns:
             An `ops.model.Relation` object representing the peer relation.
        """
        return self.model.get_relation(Config.Relations.PEERS)

    @property
    def unit_peer_data(self) -> Dict:
        """Peer relation data object."""
        if not self._peers:
            return {}

        return self._peers.data[self.unit]

    @property
    def app_peer_data(self) -> Dict:
        """Peer relation data object."""
        if not self._peers:
            return {}

        return self._peers.data[self.app]

    @property
    def upgrade_in_progress(self) -> bool:
        """Returns true if an upgrade is currently in progress.

        TODO implement this function once upgrades are supported.
        """
        return False

    @property
    def config_server_db(self) -> str:
        """Fetch current the config server database that this unit is connected to."""
        if not (
            config_server_relation := self.model.get_relation(
                Config.Relations.CLUSTER_RELATIONS_NAME
            )
        ):
            return ""

        return config_server_relation.app.name

    # END: properties


if __name__ == "__main__":
    main(MongosCharm)<|MERGE_RESOLUTION|>--- conflicted
+++ resolved
@@ -8,17 +8,13 @@
 from exceptions import MissingSecretError
 
 from ops.pebble import PathError, ProtocolError, Layer
-<<<<<<< HEAD
 from node_port import NodePortManager
 
 from typing import Set, Optional, Dict
-=======
->>>>>>> 04475f9e
 from charms.mongodb.v0.config_server_interface import ClusterRequirer
 
 
 from pymongo.errors import PyMongoError
-from typing import Set, Optional, Dict
 
 from charms.mongodb.v0.mongo import MongoConfiguration, MongoConnection
 from charms.mongos.v0.set_status import MongosStatusHandler
@@ -569,7 +565,6 @@
 
     # BEGIN: properties
     @property
-<<<<<<< HEAD
     def expose_external(self) -> Optional[str]:
         """Returns mode of exposure for external connections."""
         if (
@@ -582,7 +577,16 @@
 
     @expose_external.setter
     def expose_external(self, expose_external: str) -> None:
-=======
+        """Set the expose_external flag."""
+        if not self.unit.is_leader():
+            return
+
+        if expose_external not in Config.ExternalConnections.VALID_EXTERNAL_CONFIG:
+            return
+
+        self.app_peer_data["expose-external"] = expose_external
+
+    @property
     def db_initialised(self) -> bool:
         """Check if mongos is initialised.
 
@@ -593,24 +597,16 @@
 
     @db_initialised.setter
     def db_initialised(self, value):
->>>>>>> 04475f9e
-        """Set the db_initialised flag."""
+        """Set the db_initalised flag."""
         if not self.unit.is_leader():
             return
 
-<<<<<<< HEAD
-        if expose_external not in Config.ExternalConnections.VALID_EXTERNAL_CONFIG:
-            return
-
-        self.app_peer_data["expose-external"] = expose_external
-=======
         if isinstance(value, bool):
             self.app_peer_data["db_initialised"] = json.dumps(value)
         else:
             raise ValueError(
                 f"'db_initialised' must be a boolean value. Proivded: {value} is of type {type(value)}"
             )
->>>>>>> 04475f9e
 
     @property
     def peers_units(self) -> list[Unit]:
