#!/usr/bin/env python3
# Copyright 2024 Canonical Ltd.
# See LICENSE file for licensing details.
import json
from typing import Tuple
import logging
from pathlib import Path
import yaml
import subprocess

from tenacity import (
    retry,
    stop_after_attempt,
    wait_fixed,
)

from ..helpers import (
    MONGOS_APP_NAME,
    MongoClient,
    get_application_relation_data,
    get_secret_data,
    get_mongos_user_password,
)

from pytest_operator.plugin import OpsTest
from pymongo.errors import ServerSelectionTimeoutError


PORT_MAPPING_INDEX = 4

logger = logging.getLogger(__name__)


MONGODB_CHARM_NAME = "mongodb-k8s"
CONFIG_SERVER_APP_NAME = "config-server"
SHARD_APP_NAME = "shard0"
MONGOS_PORT = 27018
SHARD_REL_NAME = "sharding"
CONFIG_SERVER_REL_NAME = "config-server"
CLUSTER_REL_NAME = "cluster"

METADATA = yaml.safe_load(Path("./metadata.yaml").read_text())


@retry(stop=stop_after_attempt(10), wait=wait_fixed(15), reraise=True)
async def get_client_connection_string(
    ops_test: OpsTest, app_name=MONGOS_APP_NAME, relation_name="cluster"
) -> Tuple[str, str]:
    secret_uri = await get_application_relation_data(
        ops_test, app_name, relation_name=relation_name, key="secret-user"
    )
    assert secret_uri, "No secret URI found"

    secret_data = await get_secret_data(ops_test, secret_uri)
    return secret_data.get("uris")


def is_relation_joined(ops_test: OpsTest, endpoint_one: str, endpoint_two: str) -> bool:
    """Check if a relation is joined.

    Args:
        ops_test: The ops test object passed into every test case
        endpoint_one: The first endpoint of the relation
        endpoint_two: The second endpoint of the relation
    """
    for rel in ops_test.model.relations:
        endpoints = [endpoint.name for endpoint in rel.endpoints]
        if endpoint_one in endpoints and endpoint_two in endpoints:
            return True
    return False


def get_node_port_info(ops_test: OpsTest, node_port_name: str) -> str:
    node_port_cmd = f"kubectl get svc  -n  {ops_test.model.name} |  grep NodePort | grep {node_port_name}"
    return subprocess.run(node_port_cmd, shell=True, capture_output=True, text=True)


def has_node_port(ops_test: OpsTest, node_port_name: str) -> None:
    result = get_node_port_info(ops_test, node_port_name)
    return len(result.stdout.splitlines()) > 0


def get_port_from_node_port(ops_test: OpsTest, node_port_name: str) -> str:
    result = get_node_port_info(ops_test, node_port_name)

    assert (
        len(result.stdout.splitlines()) > 0
    ), "No port information available for expected service"

    # port information is available at PORT_MAPPING_INDEX
    port_mapping = result.stdout.split()[PORT_MAPPING_INDEX]

    # port information is of the form 27018:30259/TCP
    return port_mapping.split(":")[1].split("/")[0]


def assert_node_port_availablity(
    ops_test: OpsTest, node_port_name: str, available: bool = True
) -> None:
    incorrect_availablity = "not available" if available else "is available"
    assert (
        has_node_port(ops_test, node_port_name) == available
    ), f"Port information {incorrect_availablity} for service"


async def assert_all_unit_node_ports_available(ops_test: OpsTest):
    """Assert all ports available in mongos deployment."""
    for unit_id in range(len(ops_test.model.applications[MONGOS_APP_NAME].units)):
        assert_node_port_availablity(
            ops_test, node_port_name=f"{MONGOS_APP_NAME}-{unit_id}-external"
        )

        exposed_node_port = get_port_from_node_port(
            ops_test, node_port_name=f"{MONGOS_APP_NAME}-{unit_id}-external"
        )

        assert await is_external_mongos_client_reachble(
            ops_test, exposed_node_port
        ), "client is not reachable"


async def is_external_mongos_client_reachble(
    ops_test: OpsTest, exposed_node_port: str
) -> bool:
    """Returns True if the mongos client is reachable on the provided node port via the k8s ip."""
    public_k8s_ip = get_public_k8s_ip()
    username, password = await get_mongos_user_password(ops_test, MONGOS_APP_NAME)
    try:
        external_mongos_client = MongoClient(
            f"mongodb://{username}:{password}@{public_k8s_ip}:{exposed_node_port}"
        )
        external_mongos_client.admin.command("usersInfo")
    except ServerSelectionTimeoutError:
        return False
    finally:
        external_mongos_client.close()

    return True


async def assert_all_unit_node_ports_are_unavailable(ops_test: OpsTest):
    """Assert all ports available in mongos deployment."""
    for unit_id in range(len(ops_test.model.applications[MONGOS_APP_NAME].units)):
        assert_node_port_availablity(
            ops_test,
            node_port_name=f"{MONGOS_APP_NAME}-{unit_id}-external",
            available=False,
        )


def get_public_k8s_ip() -> str:
    result = subprocess.run(
<<<<<<< HEAD
        "kubectl get nodes", shell=True, capture_output=True, text=True
=======
        "kubectl get nodes -o json", shell=True, capture_output=True, text=True
>>>>>>> 02888a7b
    )

    if result.returncode:
        logger.info("failed to retrieve public facing k8s IP error: %s", result.stderr)
<<<<<<< HEAD
        assert False, "failed to retrieve public facing k8s IP"

    if len(result.stdout.splitlines()) < 2:
        logger.info("No entries for public facing k8s IP, : %s", result.stdout)
=======
>>>>>>> 02888a7b
        assert False, "failed to retrieve public facing k8s IP"

    node_info = json.loads(result.stdout)

    try:
        return node_info["items"][0]["status"]["addresses"][0]["address"]
    except KeyError:
        assert False, "failed to retrieve public facing k8s IP"<|MERGE_RESOLUTION|>--- conflicted
+++ resolved
@@ -150,22 +150,11 @@
 
 def get_public_k8s_ip() -> str:
     result = subprocess.run(
-<<<<<<< HEAD
-        "kubectl get nodes", shell=True, capture_output=True, text=True
-=======
         "kubectl get nodes -o json", shell=True, capture_output=True, text=True
->>>>>>> 02888a7b
     )
 
     if result.returncode:
         logger.info("failed to retrieve public facing k8s IP error: %s", result.stderr)
-<<<<<<< HEAD
-        assert False, "failed to retrieve public facing k8s IP"
-
-    if len(result.stdout.splitlines()) < 2:
-        logger.info("No entries for public facing k8s IP, : %s", result.stdout)
-=======
->>>>>>> 02888a7b
         assert False, "failed to retrieve public facing k8s IP"
 
     node_info = json.loads(result.stdout)
