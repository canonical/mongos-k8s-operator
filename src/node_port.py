#!/usr/bin/env python3
# Copyright 2024 Canonical Ltd.
# See LICENSE file for licensing details.

"""Manager for handling mongos Kubernetes resources for a single mongos pod."""

from typing import Optional
import logging
from functools import cached_property
from ops.charm import CharmBase
from lightkube.models.meta_v1 import ObjectMeta, OwnerReference
from lightkube.core.client import Client
from lightkube.core.exceptions import ApiError
from lightkube.resources.core_v1 import Pod, Service, Node
from lightkube.models.core_v1 import ServicePort, ServiceSpec
from ops.model import BlockedStatus

logger = logging.getLogger(__name__)

# default logging from lightkube httpx requests is very noisy
logging.getLogger("lightkube").disabled = True
logging.getLogger("lightkube.core.client").disabled = True
logging.getLogger("httpx").disabled = True
logging.getLogger("httpcore").disabled = True


class NodePortManager:
    """Manager for handling mongos Kubernetes resources for a single mongos pod."""

    def __init__(
        self,
        charm: CharmBase,
    ):
        self.charm = charm
        self.pod_name = self.charm.unit.name.replace("/", "-")
        self.app_name = self.charm.app.name
        self.namespace = self.charm.model.name

    @cached_property
    def client(self) -> Client:
        """The Lightkube client."""
        return Client(  # pyright: ignore[reportArgumentType]
            field_manager=self.pod_name,
            namespace=self.namespace,
        )

    # BEGIN: getters
    def get_service(self, service_name: str) -> Service | None:
        """Gets the Service via the K8s API."""
        return self.client.get(
            res=Service,
            name=service_name,
        )

    def get_pod(self, pod_name: str = "") -> Pod:
        """Gets the Pod via the K8s API."""
        # Allows us to get pods from other peer units
        return self.client.get(
            res=Pod,
            name=pod_name or self.pod_name,
        )

    def get_unit_service_name(self) -> str:
        """Returns the service name for the current unit."""
        unit_id = self.charm.unit.name.split("/")[1]
        return f"{self.app_name}-{unit_id}-external"

    def get_unit_service(self) -> Service | None:
        """Gets the Service via the K8s API for the current unit."""
        return self.get_service(self.get_unit_service_name())

    # END: getters

    # BEGIN: helpers
    def on_deployed_without_trust(self) -> None:
        """Blocks the application and returns a specific error message for deployments made without --trust."""
<<<<<<< HEAD
        self.charm.unit.status = BlockedStatus(
            f"Insufficient permissions, try: `juju trust {self.app.name} --scope=cluster`"
=======
        logger.error("Could not apply service, application needs `juju trust`")
        self.charm.unit.status = BlockedStatus(
            f"Insufficient permissions, try: `juju trust {self.app_name} --scope=cluster`"
>>>>>>> e4b8dae6
        )

    def build_node_port_services(self, port: str) -> Service:
        """Builds a ClusterIP service for initial client connection."""
        pod = self.get_pod(pod_name=self.pod_name)
        if not pod.metadata:
            raise Exception(f"Could not find metadata for {pod}")

        return Service(
            metadata=ObjectMeta(
                name=self.get_unit_service_name(),
                namespace=self.namespace,
                # When we scale-down K8s will keep the Services for the deleted units around,
                # unless the Services' owner is also deleted.
                ownerReferences=[
                    OwnerReference(
                        apiVersion=pod.apiVersion,
                        kind=pod.kind,
                        name=self.pod_name,
                        uid=pod.metadata.uid,
                        blockOwnerDeletion=False,
                    )
                ],
            ),
            spec=ServiceSpec(
                externalTrafficPolicy="Local",
                type="NodePort",
                selector={
                    "statefulset.kubernetes.io/pod-name": self.pod_name,
                },
                ports=[
                    ServicePort(
                        protocol="TCP",
                        port=port,
                        targetPort=port,
                        name=f"{self.pod_name}-port",
                    )
                ],
            ),
        )

    def apply_service(self, service: Service) -> None:
        """Applies a given Service."""
        try:
            self.client.apply(service)
        except ApiError as e:
            if e.status.code == 403:
                self.on_deployed_without_trust()
                return
            if e.status.code == 422 and "port is already allocated" in e.status.message:
                logger.error(e.status.message)
                return
            else:
                raise

    def delete_unit_service(self) -> None:
        """Deletes a unit Service, if it exists."""
        try:
            service = self.get_unit_service()
        except ApiError as e:
            if e.status.code == 404:
                logger.debug(
                    f"Could not find {self.get_unit_service_name()} to delete."
                )
                return

        if not service.metadata:
            raise Exception(f"Could not find metadata for {service}")

        try:
            self.client.delete(Service, service.metadata.name)
        except ApiError as e:
            if e.status.code == 403:
                self.on_deployed_without_trust()
<<<<<<< HEAD
                logger.error("Could not delete service, application needs `juju trust`")
=======
>>>>>>> e4b8dae6
                return
            else:
                raise

    @property
    def _node_name(self) -> str:
        """Return the node name for this unit's pod ip."""
        try:
            pod = self.client.get(
                Pod,
                name=self.charm.unit.name.replace("/", "-"),
                namespace=self.namespace,
            )
        except ApiError as e:
            if e.status.code == 403:
                self.on_deployed_without_trust()
                return

        return pod.spec.nodeName

    @property
    def get_node_ip(self) -> Optional[str]:
        """Return node IP."""
        try:
            node = self.client.get(
                Node,
                name=self._node_name,
                namespace=self.namespace,
            )
        except ApiError as e:
            if e.status.code == 403:
                logger.error("Could not delete service, application needs `juju trust`")
                self.on_deployed_without_trust()
                return
        # [
        #    NodeAddress(address='192.168.0.228', type='InternalIP'),
        #    NodeAddress(address='example.com', type='Hostname')
        # ]
        # Remember that OpenStack, for example, will return an internal hostname, which is not
        # accessible from the outside. Give preference to ExternalIP, then InternalIP first
        # Separated, as we want to give preference to ExternalIP, InternalIP and then Hostname
        for typ in ["ExternalIP", "InternalIP", "Hostname"]:
            for a in node.status.addresses:
                if a.type == typ:
                    return a.address

    def get_node_port(self, port_to_match: int) -> int:
        """Return node port for the provided port to match."""
        service = self.get_unit_service()

        if not service or not service.spec.type == "NodePort":
            raise Exception("No service found for port.")

        for svc_port in service.spec.ports:
            if svc_port.port == 27018:
                return svc_port.nodePort

        raise Exception(
            f"Unable to find NodePort for {port_to_match} for the {service} service"
        )

    # END: helpers<|MERGE_RESOLUTION|>--- conflicted
+++ resolved
@@ -74,14 +74,9 @@
     # BEGIN: helpers
     def on_deployed_without_trust(self) -> None:
         """Blocks the application and returns a specific error message for deployments made without --trust."""
-<<<<<<< HEAD
-        self.charm.unit.status = BlockedStatus(
-            f"Insufficient permissions, try: `juju trust {self.app.name} --scope=cluster`"
-=======
         logger.error("Could not apply service, application needs `juju trust`")
         self.charm.unit.status = BlockedStatus(
             f"Insufficient permissions, try: `juju trust {self.app_name} --scope=cluster`"
->>>>>>> e4b8dae6
         )
 
     def build_node_port_services(self, port: str) -> Service:
@@ -156,10 +151,6 @@
         except ApiError as e:
             if e.status.code == 403:
                 self.on_deployed_without_trust()
-<<<<<<< HEAD
-                logger.error("Could not delete service, application needs `juju trust`")
-=======
->>>>>>> e4b8dae6
                 return
             else:
                 raise
