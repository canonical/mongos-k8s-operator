"""Code for interactions with MongoDB."""

# Copyright 2024 Canonical Ltd.
# See LICENSE file for licensing details.

import logging
<<<<<<< HEAD
from dataclasses import dataclass
from typing import Dict, Optional, Set
from urllib.parse import quote_plus
=======
from typing import Dict, Set
>>>>>>> 536c2cc4

from bson.json_util import dumps
from charms.mongodb.v0.mongo import MongoConfiguration, MongoConnection, NotReadyError
from pymongo.errors import OperationFailure
from tenacity import (
    RetryError,
    Retrying,
    before_log,
    retry,
    stop_after_attempt,
    stop_after_delay,
    wait_fixed,
)

# The unique Charmhub library identifier, never change it
LIBID = "49c69d9977574dd7942eb7b54f43355b"

# Increment this major API version when introducing breaking changes
LIBAPI = 1

# Increment this PATCH version before using `charmcraft publish-lib` or reset
# to 0 if you are raising the major API version
LIBPATCH = 3

# path to store mongodb ketFile
logger = logging.getLogger(__name__)


class FailedToMovePrimaryError(Exception):
    """Raised when attempt to move a primary fails."""


class MongoDBConnection(MongoConnection):
    """In this class we create connection object to MongoDB.

    Real connection is created on the first call to MongoDB.
    Delayed connectivity allows to firstly check database readiness
    and reuse the same connection for an actual query later in the code.

    Connection is automatically closed when object destroyed.
    Automatic close allows to have more clean code.

    Note that connection when used may lead to the following pymongo errors: ConfigurationError,
    ConfigurationError, OperationFailure. It is suggested that the following pattern be adopted
    when using MongoDBConnection:

    with MongoDBConnection(self._mongodb_config) as mongo:
        try:
            mongo.<some operation from this class>
        except ConfigurationError, ConfigurationError, OperationFailure:
            <error handling as needed>
    """

    def __init__(self, config: MongoConfiguration, uri=None, direct=False):
        """A MongoDB client interface.

        Args:
            config: MongoDB Configuration object.
            uri: allow using custom MongoDB URI, needed for replSet init.
            direct: force a direct connection to a specific host, avoiding
                    reading replica set configuration and reconnection.
        """
        super().__init__(config, uri, direct)

    @retry(
        stop=stop_after_attempt(3),
        wait=wait_fixed(5),
        reraise=True,
        before=before_log(logger, logging.DEBUG),
    )
    def init_replset(self) -> None:
        """Create replica set config the first time.

        Raises:
            ConfigurationError, ConfigurationError, OperationFailure
        """
        config = {
            "_id": self.config.replset,
            "members": [{"_id": i, "host": h} for i, h in enumerate(self.config.hosts)],
        }
        try:
            self.client.admin.command("replSetInitiate", config)
        except OperationFailure as e:
            if e.code not in (13, 23):  # Unauthorized, AlreadyInitialized
                # Unauthorized error can be raised only if initial user were
                #     created the step after this.
                # AlreadyInitialized error can be raised only if this step
                #     finished.
                logger.error("Cannot initialize replica set. error=%r", e)
                raise e

    def get_replset_status(self) -> Dict:
        """Get a replica set status as a dict.

        Returns:
            A set of the replica set members along with their status.

        Raises:
            ConfigurationError, ConfigurationError, OperationFailure
        """
        rs_status = self.client.admin.command("replSetGetStatus")
        rs_status_parsed = {}
        for member in rs_status["members"]:
            member_name = self._hostname_from_hostport(member["name"])
            rs_status_parsed[member_name] = member["stateStr"]

        return rs_status_parsed

    def get_replset_members(self) -> Set[str]:
        """Get a replica set members.

        Returns:
            A set of the replica set members as reported by mongod.

        Raises:
            ConfigurationError, ConfigurationError, OperationFailure
        """
        rs_status = self.client.admin.command("replSetGetStatus")
        curr_members = [
            self._hostname_from_hostport(member["name"]) for member in rs_status["members"]
        ]
        return set(curr_members)

    def add_replset_member(self, hostname: str) -> None:
        """Add a new member to replica set config inside MongoDB.

        Raises:
            ConfigurationError, ConfigurationError, OperationFailure, NotReadyError
        """
        rs_config = self.client.admin.command("replSetGetConfig")
        rs_status = self.client.admin.command("replSetGetStatus")

        # When we add a new member, MongoDB transfer data from existing member to new.
        # Such operation reduce performance of the cluster. To avoid huge performance
        # degradation, before adding new members, it is needed to check that all other
        # members finished init sync.
        if self.is_any_sync(rs_status):
            # it can take a while, we should defer
            raise NotReadyError

        # Avoid reusing IDs, according to the doc
        # https://www.mongodb.com/docs/manual/reference/replica-configuration/
        max_id = max([int(member["_id"]) for member in rs_config["config"]["members"]])
        new_member = {"_id": int(max_id + 1), "host": hostname}

        rs_config["config"]["version"] += 1
        rs_config["config"]["members"].extend([new_member])
        logger.debug("rs_config: %r", rs_config["config"])
        self.client.admin.command("replSetReconfig", rs_config["config"])

    @retry(
        stop=stop_after_attempt(20),
        wait=wait_fixed(3),
        reraise=True,
        before=before_log(logger, logging.DEBUG),
    )
    def remove_replset_member(self, hostname: str) -> None:
        """Remove member from replica set config inside MongoDB.

        Raises:
            ConfigurationError, ConfigurationError, OperationFailure, NotReadyError
        """
        rs_config = self.client.admin.command("replSetGetConfig")
        rs_status = self.client.admin.command("replSetGetStatus")

        # When we remove member, to avoid issues when majority members is removed, we need to
        # remove next member only when MongoDB forget the previous removed member.
        if self._is_any_removing(rs_status):
            # removing from replicaset is fast operation, lets @retry(3 times with a 5sec timeout)
            # before giving up.
            raise NotReadyError

        # avoid downtime we need to reelect new primary if removable member is the primary.
        logger.debug("primary: %r", self._is_primary(rs_status, hostname))
        if self._is_primary(rs_status, hostname):
            self.client.admin.command("replSetStepDown", {"stepDownSecs": "60"})

        rs_config["config"]["version"] += 1
        rs_config["config"]["members"][:] = [
            member
            for member in rs_config["config"]["members"]
            if hostname != self._hostname_from_hostport(member["host"])
        ]
        logger.debug("rs_config: %r", dumps(rs_config["config"]))
        self.client.admin.command("replSetReconfig", rs_config["config"])

    def step_down_primary(self) -> None:
        """Steps down the current primary, forcing a re-election."""
        self.client.admin.command("replSetStepDown", {"stepDownSecs": "60"})

    def move_primary(self, new_primary_ip: str) -> None:
        """Forcibly moves the primary to the new primary provided.

        Args:
            new_primary_ip: ip address of the unit chosen to be the new primary.
        """
        # Do not move a priary unless the cluster is in sync
        rs_status = self.client.admin.command("replSetGetStatus")
        if self.is_any_sync(rs_status):
            # it can take a while, we should defer
            raise NotReadyError

        is_move_successful = True
        self.set_replicaset_election_priority(priority=0.5, ignore_member=new_primary_ip)
        try:
            for attempt in Retrying(stop=stop_after_delay(180), wait=wait_fixed(3)):
                with attempt:
                    self.step_down_primary()
                    if self.primary() != new_primary_ip:
                        raise FailedToMovePrimaryError
        except RetryError:
            # catch all possible exceptions when failing to step down primary. We do this in order
            # to ensure that we reset the replica set election priority.
            is_move_successful = False

        # reset all replicas to the same priority
        self.set_replicaset_election_priority(priority=1)

        if not is_move_successful:
            raise FailedToMovePrimaryError

    def set_replicaset_election_priority(self, priority: int, ignore_member: str = None) -> None:
        """Set the election priority for the entire replica set."""
        rs_config = self.client.admin.command("replSetGetConfig")
        rs_config = rs_config["config"]
        rs_config["version"] += 1

        # keep track of the original configuration before setting the priority, reconfiguring the
        # replica set can result in primary re-election, which would would like to avoid when
        # possible.
        original_rs_config = rs_config

        for member in rs_config["members"]:
            if member["host"] == ignore_member:
                continue

            member["priority"] = priority

        if original_rs_config == rs_config:
            return

        logger.debug("rs_config: %r", rs_config)
        self.client.admin.command("replSetReconfig", rs_config)

    def _is_primary(self, rs_status: Dict, hostname: str) -> bool:
        """Returns True if passed host is the replica set primary.

        Args:
            hostname: host of interest.
            rs_status: current state of replica set as reported by mongod.
        """
        return any(
            hostname == self._hostname_from_hostport(member["name"])
            and member["stateStr"] == "PRIMARY"
            for member in rs_status["members"]
        )

    def primary(self) -> str:
        """Returns primary replica host."""
        status = self.client.admin.command("replSetGetStatus")

        primary = None
        # loop through all members in the replica set
        for member in status["members"]:
            # check replica's current state
            if member["stateStr"] == "PRIMARY":
                primary = self._hostname_from_hostport(member["name"])

        return primary

    @staticmethod
    def is_any_sync(rs_status: Dict) -> bool:
        """Returns true if any replica set members are syncing data.

        Checks if any members in replica set are syncing data. Note it is recommended to run only
        one sync in the cluster to not have huge performance degradation.

        Args:
            rs_status: current state of replica set as reported by mongod.
        """
        return any(
            member["stateStr"] in ["STARTUP", "STARTUP2", "ROLLBACK", "RECOVERING"]
            for member in rs_status["members"]
        )

    @staticmethod
    def _is_any_removing(rs_status: Dict) -> bool:
        """Returns true if any replica set members are removing now.

        Checks if any members in replica set are getting removed. It is recommended to run only one
        removal in the cluster at a time as to not have huge performance degradation.

        Args:
            rs_status: current state of replica set as reported by mongod.
        """
        return any(member["stateStr"] == "REMOVED" for member in rs_status["members"])

    @staticmethod
    def _hostname_from_hostport(hostname: str) -> str:
        """Return hostname part from MongoDB returned.

        MongoDB typically returns a value that contains both, hostname and port.
        e.g. input: mongodb-1:27015
        Return hostname without changes if the port is not passed.
        e.g. input: mongodb-1
        """
        return hostname.split(":")[0]<|MERGE_RESOLUTION|>--- conflicted
+++ resolved
@@ -4,13 +4,7 @@
 # See LICENSE file for licensing details.
 
 import logging
-<<<<<<< HEAD
-from dataclasses import dataclass
-from typing import Dict, Optional, Set
-from urllib.parse import quote_plus
-=======
 from typing import Dict, Set
->>>>>>> 536c2cc4
 
 from bson.json_util import dumps
 from charms.mongodb.v0.mongo import MongoConfiguration, MongoConnection, NotReadyError
