#!/usr/bin/env python3
# Copyright 2024 Canonical Ltd.
# See LICENSE file for licensing details.

import json
<<<<<<< HEAD
import subprocess
import logging

from typing import Any, Dict, List, Optional, Tuple

=======
from typing import Any, Dict, List, Optional, Tuple
import logging

>>>>>>> 797118ed
from pathlib import Path
import yaml
from pymongo import MongoClient

from dateutil.parser import parse
from pytest_operator.plugin import OpsTest
from tenacity import Retrying, stop_after_delay, wait_fixed
from tenacity import (
    RetryError,
)

logger = logging.getLogger(__name__)

PORT_MAPPING_INDEX = 4

MONGOS_APP_NAME = "mongos-k8s"
MONGODB_CHARM_NAME = "mongodb-k8s"
CONFIG_SERVER_APP_NAME = "config-server"
SHARD_APP_NAME = "shard0"
MONGOS_PORT = 27018
SHARD_REL_NAME = "sharding"
CONFIG_SERVER_REL_NAME = "config-server"
CLUSTER_REL_NAME = "cluster"

METADATA = yaml.safe_load(Path("./metadata.yaml").read_text())


class Status:
    """Model class for status."""

    def __init__(self, value: str, since: str, message: Optional[str] = None):
        self.value = value
        self.since = parse(since, ignoretz=True)
        self.message = message


class Unit:
    """Model class for a Unit, with properties widely used."""

    def __init__(
        self,
        id: int,
        name: str,
        ip: str,
        hostname: str,
        is_leader: bool,
        workload_status: Status,
        agent_status: Status,
        app_status: Status,
    ):
        self.id = id
        self.name = name
        self.ip = ip
        self.hostname = hostname
        self.is_leader = is_leader
        self.workload_status = workload_status
        self.agent_status = agent_status
        self.app_status = app_status

    def dump(self) -> Dict[str, Any]:
        """To json."""
        result = {}
        for key, val in vars(self).items():
            result[key] = vars(val) if isinstance(val, Status) else val
        return result


async def get_application_units(ops_test: OpsTest, app: str) -> List[Unit]:
    """Get fully detailed units of an application."""
    # Juju incorrectly reports the IP addresses after the network is restored this is reported as a
    # bug here: https://github.com/juju/python-libjuju/issues/738. Once this bug is resolved use of
    # `get_unit_ip` should be replaced with `.public_address`
    raw_app = await get_raw_application(ops_test, app)
    units = []
    for u_name, unit in raw_app["units"].items():
        unit_id = int(u_name.split("/")[-1])
        if not unit.get("address", False):
            # unit not ready yet...
            continue

        unit = Unit(
            id=unit_id,
            name=u_name.replace("/", "-"),
            ip=unit["address"],
            hostname=await get_unit_hostname(ops_test, unit_id, app),
            is_leader=unit.get("leader", False),
            workload_status=Status(
                value=unit["workload-status"]["current"],
                since=unit["workload-status"]["since"],
                message=unit["workload-status"].get("message"),
            ),
            agent_status=Status(
                value=unit["juju-status"]["current"],
                since=unit["juju-status"]["since"],
            ),
            app_status=Status(
                value=raw_app["application-status"]["current"],
                since=raw_app["application-status"]["since"],
                message=raw_app["application-status"].get("message"),
            ),
        )

        units.append(unit)

    return units


async def check_all_units_blocked_with_status(
    ops_test: OpsTest, db_app_name: str, status: Optional[str]
) -> None:
    # this is necessary because ops_model.units does not update the unit statuses
    for unit in await get_application_units(ops_test, db_app_name):
        assert (
            unit.workload_status.value == "blocked"
        ), f"unit {unit.name} not in blocked state, in {unit.workload_status.value}"
        if status:
            assert (
                unit.workload_status.message == status
            ), f"unit {unit.name} not in blocked state, in {unit.workload_status.value}"


async def get_unit_hostname(ops_test: OpsTest, unit_id: int, app: str) -> str:
    """Get the hostname of a specific unit."""
    _, hostname, _ = await ops_test.juju("ssh", f"{app}/{unit_id}", "hostname")
    return hostname.strip()


async def get_raw_application(ops_test: OpsTest, app: str) -> Dict[str, Any]:
    """Get raw application details."""
    ret_code, stdout, stderr = await ops_test.juju(
        *f"status --model {ops_test.model.info.name} {app} --format=json".split()
    )
    if ret_code != 0:
        logger.error(f"Invalid return [{ret_code=}]: {stderr=}")
        raise Exception(f"[{ret_code=}] {stderr=}")
    return json.loads(stdout)["applications"][app]


async def wait_for_mongos_units_blocked(
    ops_test: OpsTest, db_app_name: str, status: Optional[str] = None, timeout=20
) -> None:
    """Waits for units of MongoDB to be in the blocked state.

    This is necessary because the MongoDB app can report a different status than the units.
    """
    hook_interval_key = "update-status-hook-interval"
    try:
        old_interval = (await ops_test.model.get_config())[hook_interval_key]
        await ops_test.model.set_config({hook_interval_key: "1m"})
        for attempt in Retrying(stop=stop_after_delay(timeout), wait=wait_fixed(1), reraise=True):
            with attempt:
                await check_all_units_blocked_with_status(ops_test, db_app_name, status)
    finally:
        await ops_test.model.set_config({hook_interval_key: old_interval})


async def deploy_cluster_components(ops_test: OpsTest) -> None:
    """Deploys all cluster components and waits for idle."""
    mongos_charm = await ops_test.build_charm(".")
<<<<<<< HEAD
    resources = {"mongodb-image": METADATA["resources"]["mongodb-image"]["upstream-source"]}
=======
    resources = {
        "mongodb-image": METADATA["resources"]["mongodb-image"]["upstream-source"]
    }
>>>>>>> 797118ed
    await ops_test.model.deploy(
        mongos_charm,
        resources=resources,
        application_name=MONGOS_APP_NAME,
        series="jammy",
    )

    await ops_test.model.deploy(
        MONGODB_CHARM_NAME,
        application_name=CONFIG_SERVER_APP_NAME,
        channel="6/edge",
        config={"role": "config-server"},
    )
    await ops_test.model.deploy(
        MONGODB_CHARM_NAME,
        application_name=SHARD_APP_NAME,
        channel="6/edge",
        config={"role": "shard"},
    )

    await ops_test.model.wait_for_idle(
        apps=[MONGOS_APP_NAME, SHARD_APP_NAME, CONFIG_SERVER_APP_NAME],
        idle_period=10,
        raise_on_blocked=False,
        raise_on_error=False,  # Removed this once DPE-4996 is resolved.
    )


<<<<<<< HEAD
async def build_cluster(ops_test: OpsTest) -> None:
    """Builds the cluster by integrating the components."""
    # prepare sharded cluster
    await ops_test.model.wait_for_idle(
        apps=[CONFIG_SERVER_APP_NAME, SHARD_APP_NAME],
        idle_period=10,
        raise_on_blocked=False,
        raise_on_error=False,  # Removed this once DPE-4996 is resolved.
    )
    await ops_test.model.integrate(
        f"{SHARD_APP_NAME}:{SHARD_REL_NAME}",
        f"{CONFIG_SERVER_APP_NAME}:{CONFIG_SERVER_REL_NAME}",
    )
    await ops_test.model.wait_for_idle(
        apps=[CONFIG_SERVER_APP_NAME, SHARD_APP_NAME],
        idle_period=20,
        raise_on_blocked=False,
        raise_on_error=False,  # https://github.com/canonical/mongodb-k8s-operator/issues/301
    )

    # connect sharded cluster to mongos
    await ops_test.model.integrate(
        f"{MONGOS_APP_NAME}:{CLUSTER_REL_NAME}",
        f"{CONFIG_SERVER_APP_NAME}:{CLUSTER_REL_NAME}",
    )
    await ops_test.model.wait_for_idle(
        apps=[CONFIG_SERVER_APP_NAME, SHARD_APP_NAME, MONGOS_APP_NAME],
        idle_period=20,
        status="active",
        raise_on_error=False,  # Removed this once DPE-4996 is resolved.
    )


=======
>>>>>>> 797118ed
async def get_application_name(ops_test: OpsTest, application_name: str) -> str:
    """Returns the Application in the juju model that matches the provided application name.

    This enables us to retrieve the name of the deployed application in an existing model, while
     ignoring some test specific applications.
    Note: if multiple applications with the application name exist, the first one found will be
     returned.
    """
    status = await ops_test.model.get_status()

    for application in ops_test.model.applications:
        # note that format of the charm field is not exactly "mongodb" but instead takes the form
        # of `local:focal/mongodb-6`
        if application_name in status["applications"][application]["charm"]:
            return application

    return None


async def get_address_of_unit(
    ops_test: OpsTest, unit_id: int, app_name: str = MONGOS_APP_NAME
) -> str:
    """Retrieves the address of the unit based on provided id."""
    status = await ops_test.model.get_status()
    return status["applications"][app_name]["units"][f"{app_name}/{unit_id}"]["address"]


async def get_secret_data(ops_test, secret_uri) -> Dict:
    """Returns secret relation data."""
    secret_unique_id = secret_uri.split("/")[-1]
    complete_command = f"show-secret {secret_uri} --reveal --format=json"
    _, stdout, _ = await ops_test.juju(*complete_command.split())
    return json.loads(stdout)[secret_unique_id]["content"]["Data"]


async def get_application_relation_data(
    ops_test: OpsTest,
    application_name: str,
    relation_name: str,
    key: str,
    relation_id: str = None,
    relation_alias: str = None,
) -> Optional[str]:
    """Get relation data for an application.

    Args:
        ops_test: The ops test framework instance
        application_name: The name of the application
        relation_name: name of the relation to get connection data from
        key: key of data to be retrieved
        relation_id: id of the relation to get connection data from
        relation_alias: alias of the relation (like a connection name)
            to get connection data from
    Returns:
        the that that was requested or None
            if no data in the relation
    Raises:
        ValueError if it's not possible to get application unit data
            or if there is no data for the particular relation endpoint
            and/or alias.
    """
    unit = ops_test.model.applications[application_name].units[0]
    raw_data = (await ops_test.juju("show-unit", unit.name))[1]
    if not raw_data:
        raise ValueError(f"no unit info could be grabbed for { unit.name}")
    data = yaml.safe_load(raw_data)
    # Filter the data based on the relation name.
<<<<<<< HEAD
    relation_data = [v for v in data[unit.name]["relation-info"] if v["endpoint"] == relation_name]
=======
    relation_data = [
        v for v in data[unit.name]["relation-info"] if v["endpoint"] == relation_name
    ]
>>>>>>> 797118ed

    if relation_id:
        # Filter the data based on the relation id.
        relation_data = [v for v in relation_data if v["relation-id"] == relation_id]

    if relation_alias:
        # Filter the data based on the cluster/relation alias.
        relation_data = [
            v
            for v in relation_data
            if json.loads(v["application-data"]["data"])["alias"] == relation_alias
        ]

    if len(relation_data) == 0:
        raise ValueError(
            f"no relation data could be grabbed on relation with endpoint {relation_name} and alias {relation_alias}"
        )

    return relation_data[0]["application-data"].get(key)


<<<<<<< HEAD
async def get_mongos_user_password(ops_test: OpsTest, app_name=MONGOS_APP_NAME) -> Tuple[str, str]:
=======
async def get_mongos_user_password(
    ops_test: OpsTest, app_name=MONGOS_APP_NAME
) -> Tuple[str, str]:
>>>>>>> 797118ed
    secret_uri = await get_application_relation_data(
        ops_test, app_name, relation_name="cluster", key="secret-user"
    )

    secret_data = await get_secret_data(ops_test, secret_uri)
    return secret_data.get("username"), secret_data.get("password")


async def check_mongos(
    ops_test: OpsTest,
    unit_id: int,
    auth: bool = True,
    app_name=MONGOS_APP_NAME,
    uri: str = None,
) -> bool:
    """Returns True if mongos is running on the provided unit."""
<<<<<<< HEAD
    mongos_client = await get_direct_mongos_client(ops_test, unit_id, auth, app_name, uri)
=======
    mongos_client = await get_direct_mongos_client(
        ops_test, unit_id, auth, app_name, uri
    )
>>>>>>> 797118ed

    try:
        # wait 10 seconds in case the daemon was just started
        for attempt in Retrying(stop=stop_after_delay(10)):
            with attempt:
                mongos_client.admin.command("ping")
    except RetryError:
        return False

    return True


async def get_mongos_uri(
    ops_test: OpsTest, unit_id: int, auth: bool = True, app_name=MONGOS_APP_NAME
):
    mongos_host = await get_address_of_unit(ops_test, unit_id)

    if not auth:
        return f"mongodb://{mongos_host}:{MONGOS_PORT}"
    else:
        username, password = await get_mongos_user_password(ops_test, app_name)
        return f"mongodb://{username}:{password}@{mongos_host}:{MONGOS_PORT}"


async def get_direct_mongos_client(
    ops_test: OpsTest,
    unit_id: int,
    auth: bool = True,
    app_name: str = MONGOS_APP_NAME,
    uri: str = None,
) -> MongoClient:
    """Returns a direct mongodb client potentially passing over some of the units."""
    mongos_uri = uri or await get_mongos_uri(ops_test, unit_id, auth, app_name)

    return MongoClient(mongos_uri, directConnection=True)<|MERGE_RESOLUTION|>--- conflicted
+++ resolved
@@ -3,17 +3,10 @@
 # See LICENSE file for licensing details.
 
 import json
-<<<<<<< HEAD
-import subprocess
 import logging
 
 from typing import Any, Dict, List, Optional, Tuple
 
-=======
-from typing import Any, Dict, List, Optional, Tuple
-import logging
-
->>>>>>> 797118ed
 from pathlib import Path
 import yaml
 from pymongo import MongoClient
@@ -163,7 +156,9 @@
     try:
         old_interval = (await ops_test.model.get_config())[hook_interval_key]
         await ops_test.model.set_config({hook_interval_key: "1m"})
-        for attempt in Retrying(stop=stop_after_delay(timeout), wait=wait_fixed(1), reraise=True):
+        for attempt in Retrying(
+            stop=stop_after_delay(timeout), wait=wait_fixed(1), reraise=True
+        ):
             with attempt:
                 await check_all_units_blocked_with_status(ops_test, db_app_name, status)
     finally:
@@ -173,13 +168,9 @@
 async def deploy_cluster_components(ops_test: OpsTest) -> None:
     """Deploys all cluster components and waits for idle."""
     mongos_charm = await ops_test.build_charm(".")
-<<<<<<< HEAD
-    resources = {"mongodb-image": METADATA["resources"]["mongodb-image"]["upstream-source"]}
-=======
     resources = {
         "mongodb-image": METADATA["resources"]["mongodb-image"]["upstream-source"]
     }
->>>>>>> 797118ed
     await ops_test.model.deploy(
         mongos_charm,
         resources=resources,
@@ -208,7 +199,6 @@
     )
 
 
-<<<<<<< HEAD
 async def build_cluster(ops_test: OpsTest) -> None:
     """Builds the cluster by integrating the components."""
     # prepare sharded cluster
@@ -242,8 +232,6 @@
     )
 
 
-=======
->>>>>>> 797118ed
 async def get_application_name(ops_test: OpsTest, application_name: str) -> str:
     """Returns the Application in the juju model that matches the provided application name.
 
@@ -311,13 +299,9 @@
         raise ValueError(f"no unit info could be grabbed for { unit.name}")
     data = yaml.safe_load(raw_data)
     # Filter the data based on the relation name.
-<<<<<<< HEAD
-    relation_data = [v for v in data[unit.name]["relation-info"] if v["endpoint"] == relation_name]
-=======
     relation_data = [
         v for v in data[unit.name]["relation-info"] if v["endpoint"] == relation_name
     ]
->>>>>>> 797118ed
 
     if relation_id:
         # Filter the data based on the relation id.
@@ -339,13 +323,9 @@
     return relation_data[0]["application-data"].get(key)
 
 
-<<<<<<< HEAD
-async def get_mongos_user_password(ops_test: OpsTest, app_name=MONGOS_APP_NAME) -> Tuple[str, str]:
-=======
 async def get_mongos_user_password(
     ops_test: OpsTest, app_name=MONGOS_APP_NAME
 ) -> Tuple[str, str]:
->>>>>>> 797118ed
     secret_uri = await get_application_relation_data(
         ops_test, app_name, relation_name="cluster", key="secret-user"
     )
@@ -362,13 +342,9 @@
     uri: str = None,
 ) -> bool:
     """Returns True if mongos is running on the provided unit."""
-<<<<<<< HEAD
-    mongos_client = await get_direct_mongos_client(ops_test, unit_id, auth, app_name, uri)
-=======
     mongos_client = await get_direct_mongos_client(
         ops_test, unit_id, auth, app_name, uri
     )
->>>>>>> 797118ed
 
     try:
         # wait 10 seconds in case the daemon was just started
