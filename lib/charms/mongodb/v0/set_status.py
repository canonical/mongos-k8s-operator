#!/usr/bin/env python3
"""Code for handing statuses in the app and unit."""
# Copyright 2024 Canonical Ltd.
# See LICENSE file for licensing details.
import json
import logging
from typing import Optional, Tuple

from charms.mongodb.v1.mongodb import MongoConfiguration, MongoDBConnection
from ops.charm import CharmBase
from ops.framework import Object
from ops.model import ActiveStatus, BlockedStatus, StatusBase, WaitingStatus
from pymongo.errors import AutoReconnect, OperationFailure, ServerSelectionTimeoutError

from config import Config

# The unique Charmhub library identifier, never change it
LIBID = "9b0b9fac53244229aed5ffc5e62141eb"

# Increment this major API version when introducing breaking changes
LIBAPI = 0

# Increment this PATCH version before using `charmcraft publish-lib` or reset
# to 0 if you are raising the major API version
LIBPATCH = 3

AUTH_FAILED_CODE = 18
UNAUTHORISED_CODE = 13
TLS_CANNOT_FIND_PRIMARY = 133


logger = logging.getLogger(__name__)


class MongoDBStatusHandler(Object):
    """Verifies versions across multiple integrated applications."""

    def __init__(
        self,
        charm: CharmBase,
    ) -> None:
        """Constructor for CrossAppVersionChecker.

        Args:
            charm: charm to inherit from.
        """
        super().__init__(charm, None)
        self.charm = charm

        # TODO Future PR: handle update_status

    # BEGIN Helpers

    def set_and_share_status(self, status: StatusBase):
        """Sets the charm status and shares to app status and config-server if applicable."""
        # TODO Future Feature/Epic: process other statuses, i.e. only set provided status if its
        # appropriate.
        self.charm.unit.status = status

        self.set_app_status()

        if self.charm.is_role(Config.Role.SHARD):
            self.share_status_to_config_server()

    def set_app_status(self):
        """TODO Future Feature/Epic: parse statuses and set a status for the entire app."""

    def is_current_unit_ready(self, ignore_unhealthy_upgrade: bool = False) -> bool:
        """Returns True if the current unit status shows that the unit is ready.

        Note: we allow the use of ignore_unhealthy_upgrade, to avoid infinite loops due to this
        function returning False and preventing the status from being reset.
        """
        if isinstance(self.charm.unit.status, ActiveStatus):
            return True

        if ignore_unhealthy_upgrade and self.charm.unit.status == Config.Status.UNHEALTHY_UPGRADE:
            return True

        return self.is_status_related_to_mismatched_revision(
            type(self.charm.unit.status).__name__.lower()
        )

    def is_status_related_to_mismatched_revision(self, status_type: str) -> bool:
        """Returns True if the current status is related to a mimsatch in revision.

        Note: A few functions calling this method receive states differently. One receives them by
        "goal state" which processes data differently and the other via the ".status" property.
        Hence we have to be flexible to handle each.
        """
        if not self.charm.get_cluster_mismatched_revision_status():
            return False

        if "waiting" in status_type and self.charm.is_role(Config.Role.CONFIG_SERVER):
            return True

        if "blocked" in status_type and self.charm.is_role(Config.Role.SHARD):
            return True

        return False

    def are_all_units_ready_for_upgrade(self, unit_to_ignore: str = "") -> bool:
        """Returns True if all charm units status's show that they are ready for upgrade."""
        goal_state = self.charm.model._backend._run(
            "goal-state", return_output=True, use_json=True
        )
        for unit_name, unit_state in goal_state["units"].items():
            if unit_name == unit_to_ignore:
                continue
            if unit_state["status"] == "active":
                continue
            if not self.is_status_related_to_mismatched_revision(unit_state["status"]):
                return False

        return True

    def are_shards_status_ready_for_upgrade(self) -> bool:
        """Returns True if all integrated shards status's show that they are ready for upgrade.

        A shard is ready for upgrade if it is either in the waiting for upgrade status or active
        status.
        """
        if not self.charm.is_role(Config.Role.CONFIG_SERVER):
            return False

        for sharding_relation in self.charm.config_server.get_all_sharding_relations():
            for unit in sharding_relation.units:
                unit_data = sharding_relation.data[unit]
                status_ready_for_upgrade = json.loads(
                    unit_data.get(Config.Status.STATUS_READY_FOR_UPGRADE, None)
                )
                if not status_ready_for_upgrade:
                    return False

        return True

    def share_status_to_config_server(self):
        """Shares this shards status info to the config server."""
        if not self.charm.is_role(Config.Role.SHARD):
            return

        if not (config_relation := self.charm.shard.get_config_server_relation()):
            return

        config_relation.data[self.charm.unit][Config.Status.STATUS_READY_FOR_UPGRADE] = json.dumps(
            self.is_unit_status_ready_for_upgrade()
        )

    def is_unit_status_ready_for_upgrade(self) -> bool:
        """Returns True if the status of the current unit reflects that it is ready for upgrade."""
        current_status = self.charm.unit.status
        status_message = current_status.message
        if isinstance(current_status, ActiveStatus):
            return True

        if not isinstance(current_status, WaitingStatus):
            return False

        if status_message and "is not up-to date with config-server" in status_message:
            return True

        return False

    def process_statuses(self) -> StatusBase:
        """Retrieves statuses from processes inside charm and returns the highest priority status.

        When a non-fatal error occurs while processing statuses, the error is processed and
        returned as a statuses.

        TODO: add more status handling here for other cases: i.e. TLS, or resetting a status that
        should not be reset
        """
        # retrieve statuses of different services running on Charmed MongoDB
        deployment_mode = (
            "replica set" if self.charm.is_role(Config.Role.REPLICATION) else "cluster"
        )
        waiting_status = None
        try:
            statuses = self.get_statuses()
        except OperationFailure as e:
            if e.code in [UNAUTHORISED_CODE, AUTH_FAILED_CODE]:
                waiting_status = f"Waiting to sync passwords across the {deployment_mode}"
            elif e.code == TLS_CANNOT_FIND_PRIMARY:
                waiting_status = (
                    f"Waiting to sync internal membership across the {deployment_mode}"
                )
            else:
                raise
        except ServerSelectionTimeoutError:
            waiting_status = f"Waiting to sync internal membership across the {deployment_mode}"

        if waiting_status:
            return WaitingStatus(waiting_status)

        return self.prioritize_statuses(statuses)

    def get_statuses(self) -> Tuple:
        """Retrieves statuses for the different processes running inside the unit."""
        mongodb_status = build_unit_status(
            self.charm.mongodb_config, self.charm.unit_host(self.charm.unit)
        )
        shard_status = self.charm.shard.get_shard_status()
        config_server_status = self.charm.config_server.get_config_server_status()
        pbm_status = self.charm.backups.get_pbm_status()
        return (mongodb_status, shard_status, config_server_status, pbm_status)

    def prioritize_statuses(self, statuses: Tuple) -> StatusBase:
        """Returns the status with the highest priority from backups, sharding, and mongod."""
        mongodb_status, shard_status, config_server_status, pbm_status = statuses
        # failure in mongodb takes precedence over sharding and config server
        if not isinstance(mongodb_status, ActiveStatus):
            return mongodb_status

        if shard_status and not isinstance(shard_status, ActiveStatus):
            return shard_status

        if config_server_status and not isinstance(config_server_status, ActiveStatus):
            return config_server_status

        if pbm_status and not isinstance(pbm_status, ActiveStatus):
            return pbm_status

        # if all statuses are active report mongodb status over sharding status
        return mongodb_status

    def get_invalid_integration_status(self) -> Optional[StatusBase]:
        """Returns a status if an invalid integration is present."""
        if not self.charm.cluster.is_valid_mongos_integration():
            return BlockedStatus(
                "Relation to mongos not supported, config role must be config-server"
            )

<<<<<<< HEAD
=======
        if not self.charm.backups.is_valid_s3_integration():
            return BlockedStatus(
                "Relation to s3-integrator is not supported, config role must be config-server"
            )

        return self.charm.get_cluster_mismatched_revision_status()


>>>>>>> 536c2cc4
def build_unit_status(mongodb_config: MongoConfiguration, unit_host: str) -> StatusBase:
    """Generates the status of a unit based on its status reported by mongod."""
    try:
        with MongoDBConnection(mongodb_config) as mongo:
            replset_status = mongo.get_replset_status()

            if unit_host not in replset_status:
                return WaitingStatus("Member being added..")

            replica_status = replset_status[unit_host]

            match replica_status:
                case "PRIMARY":
                    return ActiveStatus("Primary")
                case "SECONDARY":
                    return ActiveStatus("")
                case "STARTUP" | "STARTUP2" | "ROLLBACK" | "RECOVERING":
                    return WaitingStatus("Member is syncing...")
                case "REMOVED":
                    return WaitingStatus("Member is removing...")
                case _:
                    return BlockedStatus(replica_status)
    except ServerSelectionTimeoutError as e:
        # ServerSelectionTimeoutError is commonly due to ReplicaSetNoPrimary
        logger.debug("Got error: %s, while checking replica set status", str(e))
        return WaitingStatus("Waiting for primary re-election..")
    except AutoReconnect as e:
        # AutoReconnect is raised when a connection to the database is lost and an attempt to
        # auto-reconnect will be made by pymongo.
        logger.debug("Got error: %s, while checking replica set status", str(e))
        return WaitingStatus("Waiting to reconnect to unit..")

    # END: Helpers<|MERGE_RESOLUTION|>--- conflicted
+++ resolved
@@ -230,8 +230,6 @@
                 "Relation to mongos not supported, config role must be config-server"
             )
 
-<<<<<<< HEAD
-=======
         if not self.charm.backups.is_valid_s3_integration():
             return BlockedStatus(
                 "Relation to s3-integrator is not supported, config role must be config-server"
@@ -240,7 +238,6 @@
         return self.charm.get_cluster_mismatched_revision_status()
 
 
->>>>>>> 536c2cc4
 def build_unit_status(mongodb_config: MongoConfiguration, unit_host: str) -> StatusBase:
     """Generates the status of a unit based on its status reported by mongod."""
     try:
