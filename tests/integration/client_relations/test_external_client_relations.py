#!/usr/bin/env python3
# Copyright 2024 Canonical Ltd.
# See LICENSE file for licensing details.


import pytest
from pytest_operator.plugin import OpsTest

from ..helpers import (
    deploy_cluster_components,
    build_cluster,
    MONGOS_APP_NAME,
    wait_for_mongos_units_blocked,
)

from .helpers import (
    deploy_client_app,
    integrate_client_app,
    assert_all_unit_node_ports_available,
    assert_all_unit_node_ports_are_unavailable,
    get_port_from_node_port,
<<<<<<< HEAD
    is_external_mongos_client_reachble,
    DATA_INTEGRATOR_APP_NAME,
    APPLICATION_APP_NAME,
    get_client_connection_string,
    get_public_k8s_ip,
    get_k8s_local_mongodb_hosts,
=======
    is_external_mongos_client_reachable,
>>>>>>> e4b8dae6
)


TEST_USER_NAME = "TestUserName1"
TEST_USER_PWD = "Test123"
TEST_DB_NAME = "my-test-db"


@pytest.mark.group(1)
@pytest.mark.abort_on_fail
async def test_build_and_deploy(ops_test: OpsTest):
    """Build and deploy a sharded cluster."""
    await deploy_cluster_components(ops_test)
    await build_cluster(ops_test)

    await deploy_client_app(ops_test, external=False)
    await integrate_client_app(ops_test, client_app_name=APPLICATION_APP_NAME)

    await deploy_client_app(ops_test, external=True)
    await ops_test.model.applications[DATA_INTEGRATOR_APP_NAME].set_config(
        {"database-name": "test-database"}
    )
    await integrate_client_app(ops_test, client_app_name=DATA_INTEGRATOR_APP_NAME)


@pytest.mark.group(1)
@pytest.mark.abort_on_fail
async def test_mongos_external_connections(ops_test: OpsTest) -> None:
    """Tests that mongos is accessible externally."""
    configuration_parameters = {"expose-external": "nodeport"}

    # apply new configuration options
    await ops_test.model.applications[MONGOS_APP_NAME].set_config(
        configuration_parameters
    )
    await ops_test.model.wait_for_idle(apps=[MONGOS_APP_NAME], idle_period=15)

    # verify each unit has a node port available
    await assert_all_unit_node_ports_available(ops_test)


@pytest.mark.group(1)
@pytest.mark.skip("Add in once DPE-5314 is addressed.")
@pytest.mark.abort_on_fail
async def test_mongos_external_connections_scale(ops_test: OpsTest) -> None:
    """Tests that new mongos units are accessible externally."""
    await ops_test.model.applications[MONGOS_APP_NAME].scale(2)
    await ops_test.model.wait_for_idle(apps=[MONGOS_APP_NAME], idle_period=15)

    # verify each unit has a node port available
    await assert_all_unit_node_ports_available(ops_test)


@pytest.mark.group(1)
@pytest.mark.abort_on_fail
async def test_mongos_bad_configuration(ops_test: OpsTest) -> None:
    """Tests that mongos is accessible externally."""
    configuration_parameters = {"expose-external": "nonsensical-setting"}

    # apply new configuration options
    await ops_test.model.applications[MONGOS_APP_NAME].set_config(
        configuration_parameters
    )

    # verify that Charmed Mongos is blocked and reports incorrect credentials
    await wait_for_mongos_units_blocked(
        ops_test,
        MONGOS_APP_NAME,
        status="Config option for expose-external not valid.",
        timeout=300,
    )

    # verify new-configuration didn't break old configuration
    await assert_all_unit_node_ports_available(ops_test)

    # reset config for other tests
    configuration_parameters = {"expose-external": "nodeport"}
    await ops_test.model.applications[MONGOS_APP_NAME].set_config(
        configuration_parameters
    )
    await ops_test.model.wait_for_idle(
        apps=[MONGOS_APP_NAME], status="active", idle_period=15
    )


@pytest.mark.group(1)
@pytest.mark.abort_on_fail
async def test_external_clients_use_nodeport(ops_test: OpsTest) -> None:
    """TODO Future PR, test that external clients use nodeport."""
    external_uri = await get_client_connection_string(
        ops_test, app_name=DATA_INTEGRATOR_APP_NAME, relation_name="mongodb"
    )

    assert (
        get_public_k8s_ip() in external_uri
    ), "External client URI does not have public IP."

    for host in get_k8s_local_mongodb_hosts(ops_test):
        assert (
            host not in external_uri
        ), "External client should not have local hosts in URI."


@pytest.mark.group(1)
@pytest.mark.abort_on_fail
async def test_internal_clients_use_K8s(ops_test: OpsTest) -> None:
    """TODO Future PR, test that external clients use K8s even when nodeport is available."""
    internal_uri = await get_client_connection_string(
        ops_test, app_name=APPLICATION_APP_NAME, relation_name="mongos"
    )

    assert (
        get_public_k8s_ip() not in internal_uri
    ), "Public IP should not be present in URI of internal clients."


@pytest.mark.group(1)
@pytest.mark.abort_on_fail
async def test_mongos_disable_external_connections(ops_test: OpsTest) -> None:
    """Tests that mongos can disable external connections."""
    # get exposed node port before toggling off exposure
    exposed_node_port = get_port_from_node_port(
        ops_test, node_port_name=f"{MONGOS_APP_NAME}-0-external"
    )

    configuration_parameters = {"expose-external": "none"}

    # apply new configuration options
    await ops_test.model.applications[MONGOS_APP_NAME].set_config(
        configuration_parameters
    )
    await ops_test.model.wait_for_idle(
        apps=[MONGOS_APP_NAME, DATA_INTEGRATOR_APP_NAME], idle_period=15
    )

    # verify each unit has a node port available
    await assert_all_unit_node_ports_are_unavailable(ops_test)

    assert not await is_external_mongos_client_reachable(ops_test, exposed_node_port)

    external_uri = await get_client_connection_string(
        ops_test, app_name=DATA_INTEGRATOR_APP_NAME, relation_name="mongodb"
    )

    assert (
        get_public_k8s_ip() not in external_uri
    ), "External client URI should have have public IP, if expose-external=none."

    for host in get_k8s_local_mongodb_hosts(ops_test):
        assert (
            host in external_uri
        ), "External client URI not updated after mongos toggled to  if expose-external=none."<|MERGE_RESOLUTION|>--- conflicted
+++ resolved
@@ -19,16 +19,12 @@
     assert_all_unit_node_ports_available,
     assert_all_unit_node_ports_are_unavailable,
     get_port_from_node_port,
-<<<<<<< HEAD
-    is_external_mongos_client_reachble,
+    is_external_mongos_client_reachable,
     DATA_INTEGRATOR_APP_NAME,
     APPLICATION_APP_NAME,
     get_client_connection_string,
     get_public_k8s_ip,
     get_k8s_local_mongodb_hosts,
-=======
-    is_external_mongos_client_reachable,
->>>>>>> e4b8dae6
 )
 
 
