#!/usr/bin/env python3
# Copyright 2024 Canonical Ltd.
# See LICENSE file for licensing details.

"""Manager for handling mongos Kubernetes resources for a single mongos pod."""

from typing import Optional
import logging
from functools import cached_property
from ops.charm import CharmBase
from lightkube.models.meta_v1 import ObjectMeta, OwnerReference
from lightkube.core.client import Client
from lightkube.core.exceptions import ApiError
from lightkube.resources.core_v1 import Pod, Service, Node
from lightkube.models.core_v1 import ServicePort, ServiceSpec
from ops.model import BlockedStatus

logger = logging.getLogger(__name__)

# default logging from lightkube httpx requests is very noisy
logging.getLogger("lightkube").disabled = True
logging.getLogger("lightkube.core.client").disabled = True
logging.getLogger("httpx").disabled = True
logging.getLogger("httpcore").disabled = True


class FailedToFindNodePortError(Exception):
    """Raised NodePort cannot be found, but is excepted to be present."""


class FailedToFindServiceError(Exception):
    """Raised service cannot be found, but is excepted to be present."""


class NodePortManager:
    """Manager for handling mongos Kubernetes resources for a single mongos pod."""

<<<<<<< HEAD
    def __init__(self, charm: CharmBase, port: int):
=======
    def __init__(
        self,
        charm: CharmBase,
        port: int,
    ):
>>>>>>> 59907fef
        self.charm = charm
        self.port = port
        self.pod_name = self.charm.unit.name.replace("/", "-")
        self.app_name = self.charm.app.name
        self.namespace = self.charm.model.name

    @cached_property
    def client(self) -> Client:
        """The Lightkube client."""
        return Client(  # pyright: ignore[reportArgumentType]
            field_manager=self.pod_name,
            namespace=self.namespace,
        )

    # BEGIN: getters
    def get_service(self, service_name: str) -> Service | None:
        """Gets the Service via the K8s API."""
        return self.client.get(
            res=Service,
            name=service_name,
        )

    def get_pod(self, pod_name: str = "") -> Pod:
        """Gets the Pod via the K8s API."""
        # Allows us to get pods from other peer units
        return self.client.get(
            res=Pod,
            name=pod_name or self.pod_name,
        )

    def get_unit_service_name(self, unit_name) -> str:
        """Returns the service name for the current unit."""
        unit_name = unit_name.replace("/", "-")
        return f"{unit_name}-external"

    def get_unit_service(self, unit_name) -> Service | None:
        """Gets the Service via the K8s API for the current unit."""
        return self.get_service(self.get_unit_service_name(unit_name))

    # END: getters

    # BEGIN: helpers
    def on_deployed_without_trust(self) -> None:
        """Blocks the application and returns a specific error message for deployments made without --trust."""
        logger.error("Could not apply service, application needs `juju trust`")
        self.charm.unit.status = BlockedStatus(
            f"Insufficient permissions, try: `juju trust {self.app_name} --scope=cluster`"
        )

    def build_node_port_services(self, port: str) -> Service:
        """Builds a ClusterIP service for initial client connection."""
        pod = self.get_pod(pod_name=self.pod_name)
        if not pod.metadata:
            raise Exception(f"Could not find metadata for {pod}")

        return Service(
            metadata=ObjectMeta(
                name=self.get_unit_service_name(self.charm.unit.name),
                namespace=self.namespace,
                # When we scale-down K8s will keep the Services for the deleted units around,
                # unless the Services' owner is also deleted.
                ownerReferences=[
                    OwnerReference(
                        apiVersion=pod.apiVersion,
                        kind=pod.kind,
                        name=self.pod_name,
                        uid=pod.metadata.uid,
                        blockOwnerDeletion=False,
                    )
                ],
            ),
            spec=ServiceSpec(
                externalTrafficPolicy="Local",
                type="NodePort",
                selector={
                    "statefulset.kubernetes.io/pod-name": self.pod_name,
                },
                ports=[
                    ServicePort(
                        protocol="TCP",
                        port=port,
                        targetPort=port,
                        name=f"{self.pod_name}-port",
                    )
                ],
            ),
        )

    def apply_service(self, service: Service) -> None:
        """Applies a given Service."""
        try:
            self.client.apply(service)
        except ApiError as e:
            if e.status.code == 403:
                self.on_deployed_without_trust()
                return
            if e.status.code == 422 and "port is already allocated" in e.status.message:
                logger.error(e.status.message)
                return
            raise

    def delete_unit_service(self) -> None:
        """Deletes a unit Service, if it exists."""
        try:
            service = self.get_unit_service(unit_name=self.charm.unit.name)
        except ApiError as e:
            if e.status.code == 404:
                logger.debug(
                    f"Could not find {self.get_unit_service_name(self.charm.unit.name)} to delete."
                )
                return

        if not service.metadata:
            raise Exception(f"Could not find metadata for {service}")

        try:
            self.client.delete(Service, service.metadata.name)
        except ApiError as e:
            if e.status.code == 403:
                self.on_deployed_without_trust()
                return
            raise

    def _node_name(self, unit_name: str) -> str:
        """Return the node name for this unit's pod ip."""
        try:
            pod = self.client.get(
                Pod,
                name=unit_name.replace("/", "-"),
                namespace=self.namespace,
            )
        except ApiError as e:
            if e.status.code == 403:
                self.on_deployed_without_trust()
                return

            raise

        return pod.spec.nodeName

    def get_node_ip(self, unit_name: str) -> Optional[str]:
        """Return node IP for the provided unit."""
        try:
            node = self.client.get(
                Node,
                name=self._node_name(unit_name),
                namespace=self.namespace,
            )
        except ApiError as e:
            if e.status.code == 403:
                logger.error("Could not delete service, application needs `juju trust`")
                self.on_deployed_without_trust()
                return

            raise
        # [
        #    NodeAddress(address='192.168.0.228', type='InternalIP'),
        #    NodeAddress(address='example.com', type='Hostname')
        # ]
        # Remember that OpenStack, for example, will return an internal hostname, which is not
        # accessible from the outside. Give preference to ExternalIP, then InternalIP first
        # Separated, as we want to give preference to ExternalIP, InternalIP and then Hostname
        for typ in ["ExternalIP", "InternalIP", "Hostname"]:
            for a in node.status.addresses:
                if a.type == typ:
                    return a.address

    def get_node_port(self, port_to_match: int, unit_name: str) -> int:
        """Return node port for the provided port to match."""
        service = self.get_unit_service(unit_name=unit_name)

        if not service or not service.spec.type == "NodePort":
            raise FailedToFindServiceError(f"No service found for port on {unit_name}")

        for svc_port in service.spec.ports:
            if svc_port.port == self.port:
                return svc_port.nodePort

        raise FailedToFindNodePortError(
            f"Unable to find NodePort for {port_to_match} for the {service} service"
        )

    # END: helpers<|MERGE_RESOLUTION|>--- conflicted
+++ resolved
@@ -35,15 +35,11 @@
 class NodePortManager:
     """Manager for handling mongos Kubernetes resources for a single mongos pod."""
 
-<<<<<<< HEAD
-    def __init__(self, charm: CharmBase, port: int):
-=======
     def __init__(
         self,
         charm: CharmBase,
         port: int,
     ):
->>>>>>> 59907fef
         self.charm = charm
         self.port = port
         self.pod_name = self.charm.unit.name.replace("/", "-")
