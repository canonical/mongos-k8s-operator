#!/usr/bin/env python3
"""Charm code for `mongos` daemon."""

# Copyright 2024 Canonical Ltd.
# See LICENSE file for licensing details.
import json

from exceptions import MissingSecretError

from ops.pebble import PathError, ProtocolError, Layer, APIError


from typing import Set, Optional, Dict

from charms.mongodb.v0.config_server_interface import ClusterRequirer

from charms.mongos.v0.set_status import MongosStatusHandler

from charms.mongodb.v0.mongodb_tls import MongoDBTLS
from charms.mongodb.v0.mongodb_secrets import SecretCache
from charms.mongodb.v0.mongodb_secrets import generate_secret_label
from charms.mongodb.v1.mongos import MongosConfiguration, MongosConnection
from charms.mongodb.v1.users import (
    MongoDBUser,
)

from charms.mongodb.v1.helpers import get_mongos_args

from config import Config

import ops
from ops.model import BlockedStatus, Container, Relation, ActiveStatus, Unit
from ops.charm import StartEvent, RelationDepartedEvent

import logging


logger = logging.getLogger(__name__)

APP_SCOPE = Config.Relations.APP_SCOPE
UNIT_SCOPE = Config.Relations.UNIT_SCOPE
ROOT_USER_GID = 0
MONGO_USER = "snap_daemon"
ENV_VAR_PATH = "/etc/environment"
MONGOS_VAR = "MONGOS_ARGS"
CONFIG_ARG = "--configdb"
USER_ROLES_TAG = "extra-user-roles"
DATABASE_TAG = "database"
EXTERNAL_CONNECTIVITY_TAG = "external-connectivity"


class MissingConfigServerError(Exception):
    """Raised when mongos expects to be connected to a config-server but is not."""


class ExtraDataDirError:
    """Raised when there is unexpected data in the data directory."""


class MongosCharm(ops.CharmBase):
    """Charm the service."""

    def __init__(self, *args):
        super().__init__(*args)
        self.framework.observe(self.on.mongos_pebble_ready, self._on_mongos_pebble_ready)
        self.framework.observe(self.on.start, self._on_start)
        self.framework.observe(self.on.update_status, self._on_update_status)
        self.tls = MongoDBTLS(self, Config.Relations.PEERS, substrate=Config.SUBSTRATE)

        self.role = Config.Role.MONGOS
        self.secrets = SecretCache(self)
        self.status = MongosStatusHandler(self)
        self.cluster = ClusterRequirer(self, substrate=Config.SUBSTRATE)

    # BEGIN: hook functions
    def _on_mongos_pebble_ready(self, event) -> None:
        """Configure MongoDB pebble layer specification."""
        if not self.is_integrated_to_config_server():
            logger.info(
                "mongos service not starting. Cannot start until application is integrated to a config-server."
            )
            return

        # Get a reference the container attribute
        container = self.unit.get_container(Config.CONTAINER_NAME)
        if not container.can_connect():
            logger.debug("mongos container is not ready yet.")
            event.defer()
            return

        try:
            # mongos needs keyFile and TLS certificates on filesystem
            self._push_keyfile_to_workload(container)
            self._pull_licenses(container)
            self._set_data_dir_permissions(container)

        except (PathError, ProtocolError, MissingSecretError) as e:
            logger.error("Cannot initialize workload: %r", e)
            event.defer()
            return

        # Add initial Pebble config layer using the Pebble API
        container.add_layer(Config.CONTAINER_NAME, self._mongos_layer, combine=True)

        # Restart changed services and start startup-enabled services.
        container.replan()

    def _on_start(self, event: StartEvent) -> None:
        """Handle the start event."""
        # start hooks are fired before relation hooks and `mongos` requires a config-server in
        # order to start. Wait to receive config-server info from the relation event before
        # starting `mongos` daemon
        self.status.set_and_share_status(BlockedStatus("Missing relation to config-server."))

    def _on_update_status(self, _):
        """Handle the update status event"""
        if self.unit.status == Config.Status.UNHEALTHY_UPGRADE:
            return

        if not self.is_integrated_to_config_server():
            logger.info(
                "Missing integration to config-server. mongos cannot run unless connected to config-server."
            )
            self.status.set_and_share_status(BlockedStatus("Missing relation to config-server."))
            return

        self.status.set_and_share_status(ActiveStatus())

    # END: hook functions

    # BEGIN: helper functions
    def get_keyfile_contents(self) -> str:
        """Retrieves the contents of the keyfile on host machine."""
        # wait for keyFile to be created by leader unit
        if not self.get_secret(APP_SCOPE, Config.Secrets.SECRET_KEYFILE_NAME):
            logger.debug("waiting to recieve keyfile contents from config-server.")

        try:
            container = self.unit.get_container(Config.CONTAINER_NAME)
            key = container.pull(f"{Config.MONGOD_CONF_DIR}/{Config.TLS.KEY_FILE_NAME}")
            return key.read()
        except PathError:
            logger.info("no keyfile present")
            return

    def is_integrated_to_config_server(self) -> bool:
        """Returns True if the mongos application is integrated to a config-server."""
        return self.model.relations[Config.Relations.CLUSTER_RELATIONS_NAME] is not None

    def _get_mongos_config_for_user(
        self, user: MongoDBUser, hosts: Set[str]
    ) -> MongosConfiguration:
        return MongosConfiguration(
            database=user.get_database_name(),
            username=user.get_username(),
            password=self.get_secret(APP_SCOPE, user.get_password_key_name()),
            hosts=hosts,
            port=Config.MONGOS_PORT,
            roles=user.get_roles(),
            tls_external=None,  # Future PR will support TLS
            tls_internal=None,  # Future PR will support TLS
        )

    def get_secret(self, scope: str, key: str) -> Optional[str]:
        """Get secret from the secret storage."""
        label = generate_secret_label(self, scope)
        if not (secret := self.secrets.get(label)):
            return

        value = secret.get_content().get(key)
        if value != Config.Secrets.SECRET_DELETED_LABEL:
            return value

    def set_secret(self, scope: str, key: str, value: Optional[str]) -> Optional[str]:
        """Set secret in the secret storage.

        Juju versions > 3.0 use `juju secrets`, this function first checks
          which secret store is being used before setting the secret.
        """
        if not value:
            return self.remove_secret(scope, key)

        label = generate_secret_label(self, scope)
        secret = self.secrets.get(label)
        if not secret:
            self.secrets.add(label, {key: value}, scope)
        else:
            content = secret.get_content()
            content.update({key: value})
            secret.set_content(content)
        return label

    def remove_secret(self, scope, key) -> None:
        """Removing a secret."""
        label = generate_secret_label(self, scope)
        secret = self.secrets.get(label)

        if not secret:
            return

        content = secret.get_content()

        if not content.get(key) or content[key] == Config.Secrets.SECRET_DELETED_LABEL:
            logger.error(f"Non-existing secret {scope}:{key} was attempted to be removed.")
            return

        content[key] = Config.Secrets.SECRET_DELETED_LABEL
        secret.set_content(content)

    def stop_mongos_service(self):
        """Stop mongos service."""
        container = self.unit.get_container(Config.CONTAINER_NAME)
        container.stop(Config.SERVICE_NAME)

    def restart_charm_services(self):
        """Restart mongos service."""
        container = self.unit.get_container(Config.CONTAINER_NAME)
        try:
            container.stop(Config.SERVICE_NAME)
        except APIError:
            # stopping a service that is not running results in an APIError which can be ignored.
            pass

        container.add_layer(Config.CONTAINER_NAME, self._mongos_layer, combine=True)
        container.replan()

    def set_database(self, database: str) -> None:
        """Updates the database requested for the mongos user."""
        self.app_peer_data[DATABASE_TAG] = database

        if len(self.model.relations[Config.Relations.CLUSTER_RELATIONS_NAME]) == 0:
            return

        # a mongos shard can only be related to one config server
        config_server_rel = self.model.relations[Config.Relations.CLUSTER_RELATIONS_NAME][0]
        self.cluster.database_requires.update_relation_data(
            config_server_rel.id, {DATABASE_TAG: database}
        )

    def check_relation_broken_or_scale_down(self, event: RelationDepartedEvent) -> None:
        """Checks relation departed event is the result of removed relation or scale down.

        Relation departed and relation broken events occur during scaling down or during relation
        removal, only relation departed events have access to metadata to determine which case.
        """
        if self.set_scaling_down(event):
            logger.info(
                "Scaling down the application, no need to process removed relation in broken hook."
            )

    def is_scaling_down(self, rel_id: int) -> bool:
        """Returns True if the application is scaling down."""
        rel_departed_key = self._generate_relation_departed_key(rel_id)
        return json.loads(self.unit_peer_data[rel_departed_key])

    def has_departed_run(self, rel_id: int) -> bool:
        """Returns True if the relation departed event has run."""
        rel_departed_key = self._generate_relation_departed_key(rel_id)
        return rel_departed_key in self.unit_peer_data

    def set_scaling_down(self, event: RelationDepartedEvent) -> bool:
        """Sets whether or not the current unit is scaling down."""
        # check if relation departed is due to current unit being removed. (i.e. scaling down the
        # application.)
        rel_departed_key = self._generate_relation_departed_key(event.relation.id)
        scaling_down = event.departing_unit == self.unit
        self.unit_peer_data[rel_departed_key] = json.dumps(scaling_down)
        return scaling_down

    def proceed_on_broken_event(self, event) -> bool:
        """Returns True if relation broken event should be acted on.."""
        # Only relation_deparated events can check if scaling down
        departed_relation_id = event.relation.id
        if not self.has_departed_run(departed_relation_id):
            logger.info(
                "Deferring, must wait for relation departed hook to decide if relation should be removed."
            )
            event.defer()
            return False

        # check if were scaling down and add a log message
        if self.is_scaling_down(departed_relation_id):
            logger.info(
                "Relation broken event occurring due to scale down, do not proceed to remove users."
            )
            return False

        return True

    def get_mongos_host(self) -> str:
        """Returns the host for mongos as a str.

        The host for mongos can be either the Unix Domain Socket or an IP address depending on how
        the client wishes to connect to mongos (inside Juju or outside).
        """
        return self.unit_host(self.unit)

    @staticmethod
    def _generate_relation_departed_key(rel_id: int) -> str:
        """Generates the relation departed key for a specified relation id."""
        return f"relation_{rel_id}_departed"

    def open_mongos_port(self) -> None:
        """Opens the mongos port for TCP connections."""
        self.unit.open_port("tcp", Config.MONGOS_PORT)

    def is_role(self, role_name: str) -> bool:
        """Checks if application is running in provided role."""
        return self.role == role_name

    def is_db_service_ready(self) -> bool:
        """Returns True if the underlying database service is ready."""
        with MongosConnection(self.mongos_config) as mongos:
            return mongos.is_ready

    def _push_keyfile_to_workload(self, container: Container) -> None:
        """Upload the keyFile to a workload container."""
        keyfile = self.get_secret(APP_SCOPE, Config.Secrets.SECRET_KEYFILE_NAME)
        if not keyfile:
            raise MissingSecretError(f"No secret defined for {APP_SCOPE}, keyfile")
        else:
            self.push_file_to_unit(
                container=container,
                parent_dir=Config.MONGOD_CONF_DIR,
                file_name=Config.TLS.KEY_FILE_NAME,
                file_contents=keyfile,
            )

    @staticmethod
    def _pull_licenses(container: Container) -> None:
        """Pull licences from workload."""
        licenses = [
            "snap",
            "rock",
            "percona-server",
        ]

        for license_name in licenses:
            try:
                license_file = container.pull(path=Config.get_license_path(license_name))
                f = open(f"LICENSE_{license_name}", "x")
                f.write(str(license_file.read()))
                f.close()
            except FileExistsError:
                pass

    @staticmethod
    def _set_data_dir_permissions(container: Container) -> None:
        """Ensure the data directory for mongodb is writable for the "mongodb" user.

        Until the ability to set fsGroup and fsGroupChangePolicy via Pod securityContext
        is available, we fix permissions incorrectly with chown.
        """
        for path in [Config.DATA_DIR]:
            paths = container.list_files(path, itself=True)
<<<<<<< HEAD
            assert len(paths) == 1, "list_files doesn't return only the directory itself"
=======
            if not len(paths) == 1:
                raise ExtraDataDirError(
                    "list_files doesn't return only the directory itself"
                )
>>>>>>> b62bc544
            logger.debug(f"Data directory ownership: {paths[0].user}:{paths[0].group}")
            if paths[0].user != Config.UNIX_USER or paths[0].group != Config.UNIX_GROUP:
                container.exec(
                    f"chown {Config.UNIX_USER}:{Config.UNIX_GROUP} -R {path}".split()
                )

    def push_file_to_unit(
        self,
        parent_dir: str,
        file_name: str,
        file_contents: str,
        container: Container = None,
    ) -> None:
        """Push the file on the container, with the right permissions."""
        container = container or self.unit.get_container(Config.CONTAINER_NAME)
        container.push(
            f"{parent_dir}/{file_name}",
            file_contents,
            make_dirs=True,
            permissions=0o400,
            user=Config.UNIX_USER,
            group=Config.UNIX_GROUP,
        )

    def unit_host(self, unit: Unit) -> str:
        """Create a DNS name for a MongoDB unit.

        Args:
            unit_name: the juju unit name, e.g. "mongodb/1".

        Returns:
            A string representing the hostname of the MongoDB unit.
        """
        unit_id = unit.name.split("/")[1]
        return f"{self.app.name}-{unit_id}.{self.app.name}-endpoints"

    # END: helper functions

    # BEGIN: properties
    @property
    def _mongos_layer(self) -> Layer:
        """Returns a Pebble configuration layer for mongos."""

        if not self.cluster.get_config_server_uri():
            logger.error("cannot start mongos without a config_server_db")
            raise MissingConfigServerError()

        layer_config = {
            "summary": "mongos layer",
            "description": "Pebble config layer for mongos router",
            "services": {
                "mongos": {
                    "override": "replace",
                    "summary": "mongos",
                    "command": "mongos "
                    + get_mongos_args(
                        self.mongos_config,
                        snap_install=False,
                        config_server_db=self.cluster.get_config_server_uri(),
                    ),
                    "startup": "enabled",
                    "user": Config.UNIX_USER,
                    "group": Config.UNIX_GROUP,
                }
            },
        }
        return Layer(layer_config)  # type: ignore

    @property
    def mongos_initialised(self) -> bool:
        """Check if mongos is initialised."""
        return "mongos_initialised" in self.app_peer_data

    @mongos_initialised.setter
    def mongos_initialised(self, value: bool):
        """Set the mongos_initialised flag."""
        if value:
            self.app_peer_data["mongos_initialised"] = str(value)
        elif "mongos_initialised" in self.app_peer_data:
            del self.app_peer_data["mongos_initialised"]

    @property
    def _unit_ip(self) -> str:
        """Returns the ip address of the unit."""
        return str(self.model.get_binding(Config.Relations.PEERS).network.bind_address)

    @property
    def is_external_client(self) -> Optional[str]:
        """Returns the connectivity mode which mongos should use.

        Note that for K8s routers this should always default to True. However we still include
        this function so that we can have parity on properties with the K8s and VM routers.
        """
        return True

    @property
    def database(self) -> Optional[str]:
        """Returns a database to be used by mongos admin user.

        TODO: Future PR. There should be a separate function with a mapping of databases for the
        associated clients.
        """
        return f"{self.app.name}_{self.model.name}"

    @property
    def extra_user_roles(self) -> Set[str]:
        """Returns the user roles of the mongos charm.

        TODO: Future PR. There should be a separate function with a mapping of roles for the
        associated clients.
        """
        return Config.USER_ROLE_CREATE_USERS

    @property
    def mongos_config(self) -> MongosConfiguration:
        """Generates a MongoDBConfiguration object for mongos in the deployment of MongoDB."""
        hosts = [self.get_mongos_host()]
        external_ca, _ = self.tls.get_tls_files(internal=False)
        internal_ca, _ = self.tls.get_tls_files(internal=True)

        return MongosConfiguration(
            database=self.database,
            username=self.get_secret(APP_SCOPE, Config.Secrets.USERNAME),
            password=self.get_secret(APP_SCOPE, Config.Secrets.PASSWORD),
            hosts=hosts,
            # unlike the vm mongos charm, the K8s charm does not communicate with the unix socket
            port=Config.MONGOS_PORT,
            roles=self.extra_user_roles,
            tls_external=external_ca is not None,
            tls_internal=internal_ca is not None,
        )

    @property
    def _peers(self) -> Relation | None:
        """Fetch the peer relation.

        Returns:
             An `ops.model.Relation` object representing the peer relation.
        """
        return self.model.get_relation(Config.Relations.PEERS)

    @property
    def unit_peer_data(self) -> Dict:
        """Peer relation data object."""
        if not self._peers:
            return {}

        return self._peers.data[self.unit]

    @property
    def app_peer_data(self) -> Dict:
        """Peer relation data object."""
        if not self._peers:
            return {}

        return self._peers.data[self.app]

    @property
    def upgrade_in_progress(self) -> bool:
        """Returns true if an upgrade is currently in progress.

        TODO implement this function once upgrades are supported.
        """
        return False

    @property
    def config_server_db(self) -> str:
        """Fetch current the config server database that this unit is connected to."""
        if not self.is_integrated_to_config_server():
            return ""

        return self.model.get_relation(Config.Relations.CLUSTER_RELATIONS_NAME).app.name

    # END: properties


if __name__ == "__main__":
    ops.main(MongosCharm)<|MERGE_RESOLUTION|>--- conflicted
+++ resolved
@@ -353,19 +353,11 @@
         """
         for path in [Config.DATA_DIR]:
             paths = container.list_files(path, itself=True)
-<<<<<<< HEAD
-            assert len(paths) == 1, "list_files doesn't return only the directory itself"
-=======
             if not len(paths) == 1:
-                raise ExtraDataDirError(
-                    "list_files doesn't return only the directory itself"
-                )
->>>>>>> b62bc544
+                raise ExtraDataDirError("list_files doesn't return only the directory itself")
             logger.debug(f"Data directory ownership: {paths[0].user}:{paths[0].group}")
             if paths[0].user != Config.UNIX_USER or paths[0].group != Config.UNIX_GROUP:
-                container.exec(
-                    f"chown {Config.UNIX_USER}:{Config.UNIX_GROUP} -R {path}".split()
-                )
+                container.exec(f"chown {Config.UNIX_USER}:{Config.UNIX_GROUP} -R {path}".split())
 
     def push_file_to_unit(
         self,
