--- conflicted
+++ resolved
@@ -11,10 +11,7 @@
 from ops.pebble import PathError, ProtocolError, Layer
 from node_port import (
     NodePortManager,
-<<<<<<< HEAD
-=======
     ApiError,
->>>>>>> 59907fef
     FailedToFindNodePortError,
     FailedToFindServiceError,
 )
@@ -28,11 +25,7 @@
 from charms.mongodb.v0.mongo import MongoConfiguration, MongoConnection
 from charms.mongos.v0.set_status import MongosStatusHandler
 from charms.mongodb.v1.mongodb_provider import MongoDBProvider, FailedToGetHostsError
-<<<<<<< HEAD
 from charms.mongodb.v1.mongodb_tls import MongoDBTLS
-=======
-from charms.mongodb.v0.mongodb_tls import MongoDBTLS
->>>>>>> 59907fef
 from charms.mongodb.v0.mongodb_secrets import SecretCache
 from charms.mongodb.v0.mongodb_secrets import generate_secret_label
 from charms.mongodb.v1.helpers import get_mongos_args
@@ -130,12 +123,9 @@
         self.status.clear_status(Config.Status.INVALID_EXTERNAL_CONFIG)
         self.update_external_services()
 
-<<<<<<< HEAD
         self.update_tls_sans()
-=======
         # toggling of external connectivity means we have to update integrated hosts
         self._update_client_related_hosts(event)
->>>>>>> 59907fef
 
         # TODO DPE-5235 support updating data-integrator clients to have/not have public IP
         # depending on the result of the configuration
@@ -470,23 +460,27 @@
         units = [self.unit]
         units.extend(self.peers_units)
         return units
-<<<<<<< HEAD
-=======
 
     def get_mongos_host(self) -> str:
         """Returns the host for mongos as a str.
->>>>>>> 59907fef
-
-    def get_mongos_hosts_for_client(self) -> Set:
-        """Returns the hosts for mongos as a str.
-
-        The host for mongos can be either the K8s pod name or an IP address depending on how
-        the app has been configured.
-        """
-        if self.is_external_client:
-            return self.get_ext_mongos_hosts()
-
-        return self.get_k8s_mongos_hosts()
+
+        The host for mongos can be either the Unix Domain Socket or an IP address depending on how
+        the client wishes to connect to mongos (inside Juju or outside).
+        """
+        unit_id = self.unit.name.split("/")[1]
+        return f"{self.app.name}-{unit_id}.{self.app.name}-endpoints"
+
+    def get_ext_mongos_hosts(self) -> Set:
+        """Returns the ext hosts for mongos.
+
+        Note: for external connections it is not enough to know the external ip, but also the
+        port that is associated with the client.
+        """
+        hosts = set()
+        for unit in self.get_units():
+            hosts.add(self.get_ext_mongos_host(unit))
+
+        return hosts
 
     def get_k8s_mongos_hosts(self) -> Set:
         """Returns the K8s hosts for mongos"""
@@ -497,7 +491,6 @@
 
         return hosts
 
-<<<<<<< HEAD
     def get_ext_mongos_host(self, unit: Unit, incl_port=True) -> str | None:
         """Returns the ext hosts for mongos on the provided unit."""
         if not self.is_external_client:
@@ -512,7 +505,7 @@
                 port_to_match=Config.MONGOS_PORT, unit_name=unit.name
             )
             if unit_ip and unit_port:
-                return "{unit_ip}:{unit_port}"
+                return f"{unit_ip}:{unit_port}"
             else:
                 raise NoExternalHostError(f"No external host for unit {unit.name}")
         except (
@@ -523,66 +516,6 @@
             raise FailedToGetHostsError(
                 "Failed to retrieve external hosts due to %s", e
             )
-
-    def get_ext_mongos_hosts(self) -> Set:
-        """Returns the ext hosts for mongos.
-
-        Note: for external connections it is not enough to know the external ip, but also the
-        port that is associated with the client.
-        """
-        hosts = set()
-        for unit in self.get_units():
-            hosts.add(self.get_ext_mongos_host(unit))
-
-        return hosts
-
-    def get_mongos_host(self) -> str:
-        """Returns the host for mongos as a str.
-=======
-    def get_ext_mongos_hosts(self) -> Set:
-        """Returns the K8s hosts for mongos.
->>>>>>> 59907fef
-
-        Note: for external connections it is not enough to know the external ip, but also the
-        port that is associated with the client.
-        """
-<<<<<<< HEAD
-        unit_id = self.unit.name.split("/")[1]
-        return f"{self.app.name}-{unit_id}.{self.app.name}-endpoints"
-=======
-        hosts = set()
-
-        if not self.is_external_client:
-            return hosts
-
-        try:
-            for unit in self.get_units():
-                unit_ip = self.node_port_manager.get_node_ip(unit.name)
-                unit_port = self.node_port_manager.get_node_port(
-                    port_to_match=Config.MONGOS_PORT, unit_name=unit.name
-                )
-                if unit_ip and unit_port:
-                    hosts.add(f"{unit_ip}:{unit_port}")
-                else:
-                    raise NoExternalHostError(f"No external host for unit {unit.name}")
-        except (
-            ApiError,
-            NoExternalHostError,
-            FailedToFindNodePortError,
-            FailedToFindServiceError,
-        ) as e:
-            raise FailedToGetHostsError(f"Failed to retrieve external hosts due to {e}")
-
-        return hosts
-
-    def get_k8s_mongos_hosts(self) -> Set:
-        """Returns the K8s hosts for mongos"""
-        hosts = set()
-        for unit in self.get_units():
-            hosts.add(self.unit_host(unit))
-
-        return hosts
->>>>>>> 59907fef
 
     def get_mongos_hosts_for_client(self) -> Set:
         """Returns the hosts for mongos as a str.
@@ -920,10 +853,6 @@
     @property
     def mongos_config(self) -> MongoConfiguration:
         """Generates a MongoDBConfiguration object for mongos in the deployment of MongoDB."""
-<<<<<<< HEAD
-        hosts = self.get_k8s_mongos_hosts()
-=======
->>>>>>> 59907fef
         external_ca, _ = self.tls.get_tls_files(internal=False)
         internal_ca, _ = self.tls.get_tls_files(internal=True)
 
