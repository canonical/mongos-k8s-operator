--- conflicted
+++ resolved
@@ -20,7 +20,6 @@
     UNIX_GROUP = "mongodb"
     LICENSE_PATH = "/licenses/LICENSE"
     DATA_DIR = "/var/lib/mongodb"
-<<<<<<< HEAD
 
     class ExternalConnections:
         """External Connections related config for MongoDB Charm."""
@@ -28,8 +27,6 @@
         NONE = "none"
         EXTERNAL_NODEPORT = "nodeport"
         VALID_EXTERNAL_CONFIG = [NONE, EXTERNAL_NODEPORT]
-=======
->>>>>>> 797118ed
 
     class Relations:
         """Relations related config for MongoDB Charm."""
@@ -78,13 +75,9 @@
 
         # TODO Future PR add more status messages here as constants
         UNHEALTHY_UPGRADE = BlockedStatus("Unhealthy after upgrade.")
-        INVALID_EXTERNAL_CONFIG = BlockedStatus("Config option for expose-external not valid.")
-
-    class Substrate:
-        """Substrate related constants."""
-
-        VM = "vm"
-        K8S = "k8s"
+        INVALID_EXTERNAL_CONFIG = BlockedStatus(
+            "Config option for expose-external not valid."
+        )
 
     class Substrate:
         """Substrate related constants."""
