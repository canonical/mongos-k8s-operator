#!/usr/bin/env python3
# Copyright 2024 Canonical Ltd.
# See LICENSE file for licensing details.
<<<<<<< HEAD
from typing import Tuple, List
=======
import json
from typing import Tuple
>>>>>>> e4b8dae6
import logging
from pathlib import Path
import yaml
import subprocess

from tenacity import (
    retry,
    stop_after_attempt,
    wait_fixed,
)

from ..helpers import (
    MONGOS_APP_NAME,
    MongoClient,
    get_application_relation_data,
    get_secret_data,
    get_mongos_user_password,
)


from pytest_operator.plugin import OpsTest
from pymongo.errors import ServerSelectionTimeoutError


PORT_MAPPING_INDEX = 4

logger = logging.getLogger(__name__)

APPLICATION_APP_NAME = "application"

MONGODB_CHARM_NAME = "mongodb-k8s"
CONFIG_SERVER_APP_NAME = "config-server"
SHARD_APP_NAME = "shard0"
MONGOS_PORT = 27018
SHARD_REL_NAME = "sharding"
CONFIG_SERVER_REL_NAME = "config-server"
CLUSTER_REL_NAME = "cluster"
DATA_INTEGRATOR_APP_NAME = "data-integrator"
METADATA = yaml.safe_load(Path("./metadata.yaml").read_text())


@retry(stop=stop_after_attempt(10), wait=wait_fixed(15), reraise=True)
async def get_client_connection_string(
    ops_test: OpsTest, app_name=MONGOS_APP_NAME, relation_name="cluster"
) -> Tuple[str, str]:
    secret_uri = await get_application_relation_data(
        ops_test, app_name, relation_name=relation_name, key="secret-user"
    )
    assert secret_uri, "No secret URI found"

    secret_data = await get_secret_data(ops_test, secret_uri)
    return secret_data.get("uris")


def is_relation_joined(ops_test: OpsTest, endpoint_one: str, endpoint_two: str) -> bool:
    """Check if a relation is joined.

    Args:
        ops_test: The ops test object passed into every test case
        endpoint_one: The first endpoint of the relation
        endpoint_two: The second endpoint of the relation
    """
    for rel in ops_test.model.relations:
        endpoints = [endpoint.name for endpoint in rel.endpoints]
        if endpoint_one in endpoints and endpoint_two in endpoints:
            return True
    return False


def get_node_port_info(ops_test: OpsTest, node_port_name: str) -> str:
    node_port_cmd = f"kubectl get svc  -n  {ops_test.model.name} |  grep NodePort | grep {node_port_name}"
    return subprocess.run(node_port_cmd, shell=True, capture_output=True, text=True)


def has_node_port(ops_test: OpsTest, node_port_name: str) -> None:
    result = get_node_port_info(ops_test, node_port_name)
    return len(result.stdout.splitlines()) > 0


def get_port_from_node_port(ops_test: OpsTest, node_port_name: str) -> str:
    result = get_node_port_info(ops_test, node_port_name)

    assert (
        len(result.stdout.splitlines()) > 0
    ), "No port information available for expected service"

    # port information is available at PORT_MAPPING_INDEX
    port_mapping = result.stdout.split()[PORT_MAPPING_INDEX]

    # port information is of the form 27018:30259/TCP
    return port_mapping.split(":")[1].split("/")[0]


def assert_node_port_availablity(
    ops_test: OpsTest, node_port_name: str, available: bool = True
) -> None:
    incorrect_availablity = "not available" if available else "is available"
    assert (
        has_node_port(ops_test, node_port_name) == available
    ), f"Port information {incorrect_availablity} for service"


async def assert_all_unit_node_ports_available(ops_test: OpsTest):
    """Assert all ports available in mongos deployment."""
    for unit_id in range(len(ops_test.model.applications[MONGOS_APP_NAME].units)):
        assert_node_port_availablity(
            ops_test, node_port_name=f"{MONGOS_APP_NAME}-{unit_id}-external"
        )

        exposed_node_port = get_port_from_node_port(
            ops_test, node_port_name=f"{MONGOS_APP_NAME}-{unit_id}-external"
        )

        assert await is_external_mongos_client_reachable(
            ops_test, exposed_node_port
        ), "client is not reachable"


async def is_external_mongos_client_reachable(
    ops_test: OpsTest, exposed_node_port: str
) -> bool:
    """Returns True if the mongos client is reachable on the provided node port via the k8s ip."""
    public_k8s_ip = get_public_k8s_ip()
    username, password = await get_mongos_user_password(ops_test, MONGOS_APP_NAME)
    try:
        external_mongos_client = MongoClient(
            f"mongodb://{username}:{password}@{public_k8s_ip}:{exposed_node_port}"
        )
        external_mongos_client.admin.command("usersInfo")
    except ServerSelectionTimeoutError:
        return False
    finally:
        external_mongos_client.close()

    return True


async def assert_all_unit_node_ports_are_unavailable(ops_test: OpsTest):
    """Assert all ports available in mongos deployment."""
    for unit_id in range(len(ops_test.model.applications[MONGOS_APP_NAME].units)):
        assert_node_port_availablity(
            ops_test,
            node_port_name=f"{MONGOS_APP_NAME}-{unit_id}-external",
            available=False,
        )


def get_k8s_local_mongodb_hosts(ops_test: OpsTest) -> List[str]:
    return [
        f"{unit.name.replace('/', '-')}.mongos-k8s-endpoints"
        for unit in ops_test.model.applications[MONGOS_APP_NAME].units
    ]


def get_public_k8s_ip() -> str:
    result = subprocess.run(
        "kubectl get nodes -o json", shell=True, capture_output=True, text=True
    )

    if result.returncode:
        logger.info("failed to retrieve public facing k8s IP error: %s", result.stderr)
        assert False, "failed to retrieve public facing k8s IP"

    node_info = json.loads(result.stdout)

<<<<<<< HEAD
    # port mapping is of the form ip-172-31-18-133
    return port_mapping.split("ip-")[1].replace("-", ".")


async def deploy_client_app(ops_test: OpsTest, external: bool):
    if not external:
        application_charm = await ops_test.build_charm("tests/integration/application/")
    else:
        application_charm = DATA_INTEGRATOR_APP_NAME
    await ops_test.model.deploy(application_charm)
    await ops_test.model.wait_for_idle(
        apps=[APPLICATION_APP_NAME],
        idle_period=10,
        raise_on_blocked=False,
    )


async def integrate_client_app(ops_test: OpsTest, client_app_name: str):
    await ops_test.model.integrate(client_app_name, MONGOS_APP_NAME)
    await ops_test.model.wait_for_idle(
        apps=[client_app_name, MONGOS_APP_NAME], status="active", idle_period=20
    )
=======
    try:
        return node_info["items"][0]["status"]["addresses"][0]["address"]
    except KeyError:
        assert False, "failed to retrieve public facing k8s IP"
>>>>>>> e4b8dae6
<|MERGE_RESOLUTION|>--- conflicted
+++ resolved
@@ -1,12 +1,8 @@
 #!/usr/bin/env python3
 # Copyright 2024 Canonical Ltd.
 # See LICENSE file for licensing details.
-<<<<<<< HEAD
 from typing import Tuple, List
-=======
 import json
-from typing import Tuple
->>>>>>> e4b8dae6
 import logging
 from pathlib import Path
 import yaml
@@ -172,9 +168,10 @@
 
     node_info = json.loads(result.stdout)
 
-<<<<<<< HEAD
-    # port mapping is of the form ip-172-31-18-133
-    return port_mapping.split("ip-")[1].replace("-", ".")
+    try:
+        return node_info["items"][0]["status"]["addresses"][0]["address"]
+    except KeyError:
+        assert False, "failed to retrieve public facing k8s IP"
 
 
 async def deploy_client_app(ops_test: OpsTest, external: bool):
@@ -194,10 +191,4 @@
     await ops_test.model.integrate(client_app_name, MONGOS_APP_NAME)
     await ops_test.model.wait_for_idle(
         apps=[client_app_name, MONGOS_APP_NAME], status="active", idle_period=20
-    )
-=======
-    try:
-        return node_info["items"][0]["status"]["addresses"][0]["address"]
-    except KeyError:
-        assert False, "failed to retrieve public facing k8s IP"
->>>>>>> e4b8dae6
+    )